--- conflicted
+++ resolved
@@ -2787,7 +2787,74 @@
 
 Default value: `0`.
 
-<<<<<<< HEAD
+## database_atomic_wait_for_drop_and_detach_synchronously {#database_atomic_wait_for_drop_and_detach_synchronously}
+
+Adds a modifier `SYNC` to all `DROP` and `DETACH` queries. 
+
+Possible values:
+
+-   0 — Queries will be executed with delay.
+-   1 — Queries will be executed without delay.
+
+Default value: `0`.
+
+## show_table_uuid_in_table_create_query_if_not_nil {#show_table_uuid_in_table_create_query_if_not_nil}
+
+Sets the `SHOW TABLE` query display.
+
+Possible values:
+
+-   0 — The query will be displayed without table UUID.
+-   1 — The query will be displayed with table UUID.
+
+Default value: `0`.
+
+## allow_experimental_live_view {#allow-experimental-live-view}
+
+Allows creation of experimental [live views](../../sql-reference/statements/create/view.md#live-view).
+
+Possible values:
+
+-   0 — Working with live views is disabled.
+-   1 — Working with live views is enabled.
+
+Default value: `0`.
+
+## live_view_heartbeat_interval {#live-view-heartbeat-interval}
+
+Sets the heartbeat interval in seconds to indicate [live view](../../sql-reference/statements/create/view.md#live-view) is alive .
+
+Default value: `15`.
+
+## max_live_view_insert_blocks_before_refresh {#max-live-view-insert-blocks-before-refresh}
+
+Sets the maximum number of inserted blocks after which mergeable blocks are dropped and query for [live view](../../sql-reference/statements/create/view.md#live-view) is re-executed.
+
+Default value: `64`.
+
+## temporary_live_view_timeout {#temporary-live-view-timeout}
+
+Sets the interval in seconds after which [live view](../../sql-reference/statements/create/view.md#live-view) with timeout is deleted.
+
+Default value: `5`.
+
+## periodic_live_view_refresh {#periodic-live-view-refresh}
+
+Sets the interval in seconds after which periodically refreshed [live view](../../sql-reference/statements/create/view.md#live-view) is forced to refresh.
+
+Default value: `60`.
+
+## check_query_single_value_result {#check_query_single_value_result}
+
+Defines the level of detail for the [CHECK TABLE](../../sql-reference/statements/check-table.md#checking-mergetree-tables) query result for `MergeTree` family engines .
+
+Possible values:
+
+-   0 — the query shows a check status for every individual data part of a table.
+-   1 — the query shows the general table check status.
+
+Default value: `0`.
+
 ## prefer_column_name_to_alias {#prefer-column-name-to-alias}
 
 Enables or disables using of the original column names instead of [aliases](../../sql-reference/syntax.md#syntax-expression_aliases). Enable this setting to make aliases syntax rules of the ClickHouse more compatible with most other database engines.
@@ -2798,74 +2865,4 @@
 - 1 — Enabled.
 
 Default value: `0`.
-=======
-## database_atomic_wait_for_drop_and_detach_synchronously {#database_atomic_wait_for_drop_and_detach_synchronously}
-
-Adds a modifier `SYNC` to all `DROP` and `DETACH` queries. 
-
-Possible values:
-
--   0 — Queries will be executed with delay.
--   1 — Queries will be executed without delay.
-
-Default value: `0`.
-
-## show_table_uuid_in_table_create_query_if_not_nil {#show_table_uuid_in_table_create_query_if_not_nil}
-
-Sets the `SHOW TABLE` query display.
-
-Possible values:
-
--   0 — The query will be displayed without table UUID.
--   1 — The query will be displayed with table UUID.
-
-Default value: `0`.
-
-## allow_experimental_live_view {#allow-experimental-live-view}
-
-Allows creation of experimental [live views](../../sql-reference/statements/create/view.md#live-view).
-
-Possible values:
-
--   0 — Working with live views is disabled.
--   1 — Working with live views is enabled.
-
-Default value: `0`.
-
-## live_view_heartbeat_interval {#live-view-heartbeat-interval}
-
-Sets the heartbeat interval in seconds to indicate [live view](../../sql-reference/statements/create/view.md#live-view) is alive .
-
-Default value: `15`.
-
-## max_live_view_insert_blocks_before_refresh {#max-live-view-insert-blocks-before-refresh}
-
-Sets the maximum number of inserted blocks after which mergeable blocks are dropped and query for [live view](../../sql-reference/statements/create/view.md#live-view) is re-executed.
-
-Default value: `64`.
-
-## temporary_live_view_timeout {#temporary-live-view-timeout}
-
-Sets the interval in seconds after which [live view](../../sql-reference/statements/create/view.md#live-view) with timeout is deleted.
-
-Default value: `5`.
-
-## periodic_live_view_refresh {#periodic-live-view-refresh}
-
-Sets the interval in seconds after which periodically refreshed [live view](../../sql-reference/statements/create/view.md#live-view) is forced to refresh.
-
-Default value: `60`.
-
-## check_query_single_value_result {#check_query_single_value_result}
-
-Defines the level of detail for the [CHECK TABLE](../../sql-reference/statements/check-table.md#checking-mergetree-tables) query result for `MergeTree` family engines .
-
-Possible values:
-
--   0 — the query shows a check status for every individual data part of a table.
--   1 — the query shows the general table check status.
-
-Default value: `0`.
-
->>>>>>> b571656f
 [Original article](https://clickhouse.tech/docs/en/operations/settings/settings/) <!-- hide -->