--- conflicted
+++ resolved
@@ -271,23 +271,16 @@
         server->startup();
         LOG_DEBUG(log, "Server initialized, waiting for quorum");
 
-<<<<<<< HEAD
-        server->waitInit();
-        LOG_DEBUG(log, "Quorum initialized");
-
-        updateConfiguration(config);
-=======
         if (!start_async)
         {
             server->waitInit();
             LOG_DEBUG(log, "Quorum initialized");
+            updateConfiguration(config);
         }
         else
         {
             LOG_INFO(log, "Starting Keeper asynchronously, server will accept connections to Keeper when it will be ready");
         }
-
->>>>>>> 53ad965f
     }
     catch (...)
     {
