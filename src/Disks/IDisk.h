#pragma once

#include <Interpreters/Context_fwd.h>
#include <Interpreters/Context.h>
#include <Core/Defines.h>
#include <common/types.h>
#include <Common/CurrentMetrics.h>
#include <Common/Exception.h>
#include <Disks/Executor.h>
#include <Disks/DiskType.h>

#include <memory>
#include <mutex>
#include <utility>
#include <boost/noncopyable.hpp>
#include <Poco/Timestamp.h>
#include <filesystem>
#include "Poco/Util/AbstractConfiguration.h"

namespace fs = std::filesystem;

namespace CurrentMetrics
{
extern const Metric DiskSpaceReservedForMerge;
}

namespace DB
{
class IDiskDirectoryIterator;
using DiskDirectoryIteratorPtr = std::unique_ptr<IDiskDirectoryIterator>;

class IReservation;
using ReservationPtr = std::unique_ptr<IReservation>;
using Reservations = std::vector<ReservationPtr>;

class ReadBufferFromFileBase;
class WriteBufferFromFileBase;
class MMappedFileCache;

/**
 * Mode of opening a file for write.
 */
enum class WriteMode
{
    Rewrite,
    Append
};

/**
 * Provide interface for reservation.
 */
class Space : public std::enable_shared_from_this<Space>
{
public:
    /// Return the name of the space object.
    virtual const String & getName() const = 0;

    /// Reserve the specified number of bytes.
    virtual ReservationPtr reserve(UInt64 bytes) = 0;

    virtual ~Space() = default;
};

using SpacePtr = std::shared_ptr<Space>;

/**
 * A guard, that should synchronize file's or directory's state
 * with storage device (e.g. fsync in POSIX) in its destructor.
 */
class ISyncGuard
{
public:
    ISyncGuard() = default;
    virtual ~ISyncGuard() = default;
};

using SyncGuardPtr = std::unique_ptr<ISyncGuard>;

/**
 * A unit of storage persisting data and metadata.
 * Abstract underlying storage technology.
 * Responsible for:
 * - file management;
 * - space accounting and reservation.
 */
class IDisk : public Space
{
public:
    /// Default constructor.
    explicit IDisk(std::unique_ptr<Executor> executor_ = std::make_unique<SyncExecutor>()) : executor(std::move(executor_)) { }

    /// Root path for all files stored on the disk.
    /// It's not required to be a local filesystem path.
    virtual const String & getPath() const = 0;

    /// Total available space on the disk.
    virtual UInt64 getTotalSpace() const = 0;

    /// Space currently available on the disk.
    virtual UInt64 getAvailableSpace() const = 0;

    /// Space available for reservation (available space minus reserved space).
    virtual UInt64 getUnreservedSpace() const = 0;

    /// Amount of bytes which should be kept free on the disk.
    virtual UInt64 getKeepingFreeSpace() const { return 0; }

    /// Return `true` if the specified file exists.
    virtual bool exists(const String & path) const = 0;

    /// Return `true` if the specified file exists and it's a regular file (not a directory or special file type).
    virtual bool isFile(const String & path) const = 0;

    /// Return `true` if the specified file exists and it's a directory.
    virtual bool isDirectory(const String & path) const = 0;

    /// Return size of the specified file.
    virtual size_t getFileSize(const String & path) const = 0;

    /// Create directory.
    virtual void createDirectory(const String & path) = 0;

    /// Create directory and all parent directories if necessary.
    virtual void createDirectories(const String & path) = 0;

    /// Remove all files from the directory. Directories are not removed.
    virtual void clearDirectory(const String & path) = 0;

    /// Move directory from `from_path` to `to_path`.
    virtual void moveDirectory(const String & from_path, const String & to_path) = 0;

    /// Return iterator to the contents of the specified directory.
    virtual DiskDirectoryIteratorPtr iterateDirectory(const String & path) = 0;

    /// Return `true` if the specified directory is empty.
    bool isDirectoryEmpty(const String & path);

    /// Create empty file at `path`.
    virtual void createFile(const String & path) = 0;

    /// Move the file from `from_path` to `to_path`.
    /// If a file with `to_path` path already exists, an exception will be thrown .
    virtual void moveFile(const String & from_path, const String & to_path) = 0;

    /// Move the file from `from_path` to `to_path`.
    /// If a file with `to_path` path already exists, it will be replaced.
    virtual void replaceFile(const String & from_path, const String & to_path) = 0;

    /// Recursively copy data containing at `from_path` to `to_path` located at `to_disk`.
    virtual void copy(const String & from_path, const std::shared_ptr<IDisk> & to_disk, const String & to_path);

    /// List files at `path` and add their names to `file_names`
    virtual void listFiles(const String & path, std::vector<String> & file_names) = 0;

    /// Open the file for read and return ReadBufferFromFileBase object.
    virtual std::unique_ptr<ReadBufferFromFileBase> readFile(
        const String & path,
        size_t buf_size = DBMS_DEFAULT_BUFFER_SIZE,
        size_t estimated_size = 0,
        size_t aio_threshold = 0,
        size_t mmap_threshold = 0,
        MMappedFileCache * mmap_cache = nullptr) const = 0;

    /// Open the file for write and return WriteBufferFromFileBase object.
    virtual std::unique_ptr<WriteBufferFromFileBase> writeFile(
        const String & path,
        size_t buf_size = DBMS_DEFAULT_BUFFER_SIZE,
        WriteMode mode = WriteMode::Rewrite) = 0;

    /// Remove file. Throws exception if file doesn't exists or it's a directory.
    virtual void removeFile(const String & path) = 0;

    /// Remove file if it exists.
    virtual void removeFileIfExists(const String & path) = 0;

    /// Remove directory. Throws exception if it's not a directory or if directory is not empty.
    virtual void removeDirectory(const String & path) = 0;

    /// Remove file or directory with all children. Use with extra caution. Throws exception if file doesn't exists.
    virtual void removeRecursive(const String & path) = 0;

    /// Remove file. Throws exception if file doesn't exists or if directory is not empty.
    /// Differs from removeFile for S3/HDFS disks
    /// Second bool param is a flag to remove (true) or keep (false) shared data on S3
    virtual void removeSharedFile(const String & path, bool) { removeFile(path); }

    /// Remove file or directory with all children. Use with extra caution. Throws exception if file doesn't exists.
    /// Differs from removeRecursive for S3/HDFS disks
    /// Second bool param is a flag to remove (true) or keep (false) shared data on S3
    virtual void removeSharedRecursive(const String & path, bool) { removeRecursive(path); }

    /// Remove file or directory if it exists.
    /// Differs from removeFileIfExists for S3/HDFS disks
    /// Second bool param is a flag to remove (true) or keep (false) shared data on S3
    virtual void removeSharedFileIfExists(const String & path, bool) { removeFileIfExists(path); }

    /// Set last modified time to file or directory at `path`.
    virtual void setLastModified(const String & path, const Poco::Timestamp & timestamp) = 0;

    /// Get last modified time of file or directory at `path`.
    virtual Poco::Timestamp getLastModified(const String & path) = 0;

    /// Set file at `path` as read-only.
    virtual void setReadOnly(const String & path) = 0;

    /// Create hardlink from `src_path` to `dst_path`.
    virtual void createHardLink(const String & src_path, const String & dst_path) = 0;

    /// Truncate file to specified size.
    virtual void truncateFile(const String & path, size_t size);

    /// Return disk type - "local", "s3", etc.
    virtual DiskType::Type getType() const = 0;

    /// Invoked when Global Context is shutdown.
    virtual void shutdown() {}

    /// Performs action on disk startup.
    virtual void startup() {}

    /// Return some uniq string for file, overrode for S3
    /// Required for distinguish different copies of the same part on S3
    virtual String getUniqueId(const String & path) const { return path; }

    /// Check file exists and ClickHouse has an access to it
    /// Overrode in DiskS3
    /// Required for S3 to ensure that replica has access to data written by other node
    virtual bool checkUniqueId(const String & id) const { return exists(id); }

    /// Invoked on partitions freeze query.
    virtual void onFreeze(const String &) { }

    /// Returns guard, that insures synchronization of directory metadata with storage device.
    virtual SyncGuardPtr getDirectorySyncGuard(const String & path) const;

    /// Applies new settings for disk in runtime.
<<<<<<< HEAD
    virtual void applyNewSettings(const Poco::Util::AbstractConfiguration &, ContextConstPtr, const String &, const DisksMap &) { }
=======
    virtual void applyNewSettings(const Poco::Util::AbstractConfiguration &, ContextPtr) {}
>>>>>>> 85c64346

protected:
    friend class DiskDecorator;

    /// Returns executor to perform asynchronous operations.
    virtual Executor & getExecutor() { return *executor; }

private:
    std::unique_ptr<Executor> executor;
};

using DiskPtr = std::shared_ptr<IDisk>;
using Disks = std::vector<DiskPtr>;

/**
 * Iterator of directory contents on particular disk.
 */
class IDiskDirectoryIterator
{
public:
    /// Iterate to the next file.
    virtual void next() = 0;

    /// Return `true` if the iterator points to a valid element.
    virtual bool isValid() const = 0;

    /// Path to the file that the iterator currently points to.
    virtual String path() const = 0;

    /// Name of the file that the iterator currently points to.
    virtual String name() const = 0;

    virtual ~IDiskDirectoryIterator() = default;
};

/**
 * Information about reserved size on particular disk.
 */
class IReservation : boost::noncopyable
{
public:
    /// Get reservation size.
    virtual UInt64 getSize() const = 0;

    /// Get i-th disk where reservation take place.
    virtual DiskPtr getDisk(size_t i = 0) const = 0;

    /// Get all disks, used in reservation
    virtual Disks getDisks() const = 0;

    /// Changes amount of reserved space.
    virtual void update(UInt64 new_size) = 0;

    /// Unreserves reserved space.
    virtual ~IReservation() = default;
};

/// Return full path to a file on disk.
inline String fullPath(const DiskPtr & disk, const String & path)
{
    return fs::path(disk->getPath()) / path;
}

/// Return parent path for the specified path.
inline String parentPath(const String & path)
{
    if (path.ends_with('/'))
        return fs::path(path).parent_path().parent_path() / "";
    return fs::path(path).parent_path() / "";
}

/// Return file name for the specified path.
inline String fileName(const String & path)
{
    return fs::path(path).filename();
}

/// Return directory path for the specified path.
inline String directoryPath(const String & path)
{
    return fs::path(path).parent_path() / "";
}

}<|MERGE_RESOLUTION|>--- conflicted
+++ resolved
@@ -234,11 +234,7 @@
     virtual SyncGuardPtr getDirectorySyncGuard(const String & path) const;
 
     /// Applies new settings for disk in runtime.
-<<<<<<< HEAD
-    virtual void applyNewSettings(const Poco::Util::AbstractConfiguration &, ContextConstPtr, const String &, const DisksMap &) { }
-=======
-    virtual void applyNewSettings(const Poco::Util::AbstractConfiguration &, ContextPtr) {}
->>>>>>> 85c64346
+    virtual void applyNewSettings(const Poco::Util::AbstractConfiguration &, ContextPtr, const String &, const DisksMap &) { }
 
 protected:
     friend class DiskDecorator;
