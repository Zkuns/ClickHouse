--- conflicted
+++ resolved
@@ -100,7 +100,6 @@
     if (version == 1)
     {
         rb >> "hosts: " >> host_id_strings >> "\n";
-<<<<<<< HEAD
 
         if (!rb.eof())
             rb >> "initiator: " >> initiator >> "\n";
@@ -110,17 +109,6 @@
     else if (version == 2)
     {
 
-=======
-
-        if (!rb.eof())
-            rb >> "initiator: " >> initiator >> "\n";
-        else
-            initiator.clear();
-    }
-    else if (version == 2)
-    {
-
->>>>>>> 13471547
         if (!rb.eof() && *rb.position() == 'h')
             rb >> "hosts: " >> host_id_strings >> "\n";
         if (!rb.eof() && *rb.position() == 'i')
