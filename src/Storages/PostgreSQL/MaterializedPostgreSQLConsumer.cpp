--- conflicted
+++ resolved
@@ -378,7 +378,6 @@
             readString(replication_message, pos, size, relation_namespace);
             readString(replication_message, pos, size, relation_name);
 
-<<<<<<< HEAD
             String table_name;
             if (!relation_namespace.empty() && schema_as_a_part_of_table_name)
                 table_name = relation_namespace + '.' + relation_name;
@@ -386,10 +385,7 @@
                 table_name = relation_name;
 
             LOG_TRACE(log, "GOT MESSAGE FOR TABLE: {}", table_name);
-            if (!isSyncAllowed(relation_id))
-=======
             if (!isSyncAllowed(relation_id, relation_name))
->>>>>>> ec966b7d
                 return;
 
             if (storages.find(table_name) == storages.end())
