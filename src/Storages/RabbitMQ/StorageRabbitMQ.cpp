#include <Storages/RabbitMQ/StorageRabbitMQ.h>
#include <DataStreams/ConvertingBlockInputStream.h>
#include <DataStreams/UnionBlockInputStream.h>
#include <DataStreams/copyData.h>
#include <DataTypes/DataTypeDateTime.h>
#include <DataTypes/DataTypeNullable.h>
#include <DataTypes/DataTypesNumber.h>
#include <DataTypes/DataTypeString.h>
#include <Interpreters/InterpreterInsertQuery.h>
#include <Interpreters/evaluateConstantExpression.h>
#include <Interpreters/Context.h>
#include <Parsers/ASTCreateQuery.h>
#include <Parsers/ASTExpressionList.h>
#include <Parsers/ASTInsertQuery.h>
#include <Parsers/ASTLiteral.h>
#include <Storages/RabbitMQ/RabbitMQBlockInputStream.h>
#include <Storages/RabbitMQ/RabbitMQSink.h>
#include <Storages/RabbitMQ/WriteBufferToRabbitMQProducer.h>
#include <Storages/RabbitMQ/RabbitMQHandler.h>
#include <Storages/StorageFactory.h>
#include <Storages/StorageMaterializedView.h>
#include <boost/algorithm/string/replace.hpp>
#include <boost/algorithm/string/split.hpp>
#include <boost/algorithm/string/trim.hpp>
#include <Poco/Util/AbstractConfiguration.h>
#include <Common/Exception.h>
#include <Common/Macros.h>
#include <Common/config_version.h>
#include <Common/setThreadName.h>
#include <Common/typeid_cast.h>
#include <common/logger_useful.h>
#include <Common/quoteString.h>
#include <Common/parseAddress.h>
#include <Processors/Sources/SourceFromInputStream.h>
#include <amqpcpp.h>

namespace DB
{

static const uint32_t QUEUE_SIZE = 100000;
static const auto MAX_FAILED_READ_ATTEMPTS = 10;
static const auto RESCHEDULE_MS = 500;
static const auto BACKOFF_TRESHOLD = 32000;
static const auto MAX_THREAD_WORK_DURATION_MS = 60000;

namespace ErrorCodes
{
    extern const int LOGICAL_ERROR;
    extern const int BAD_ARGUMENTS;
    extern const int NUMBER_OF_ARGUMENTS_DOESNT_MATCH;
    extern const int CANNOT_CONNECT_RABBITMQ;
    extern const int CANNOT_BIND_RABBITMQ_EXCHANGE;
    extern const int CANNOT_DECLARE_RABBITMQ_EXCHANGE;
    extern const int CANNOT_REMOVE_RABBITMQ_EXCHANGE;
    extern const int CANNOT_CREATE_RABBITMQ_QUEUE_BINDING;
}

namespace ExchangeType
{
    /// Note that default here means default by implementation and not by rabbitmq settings
    static const String DEFAULT = "default";
    static const String FANOUT = "fanout";
    static const String DIRECT = "direct";
    static const String TOPIC = "topic";
    static const String HASH = "consistent_hash";
    static const String HEADERS = "headers";
}


StorageRabbitMQ::StorageRabbitMQ(
        const StorageID & table_id_,
        ContextPtr context_,
        const ColumnsDescription & columns_,
        std::unique_ptr<RabbitMQSettings> rabbitmq_settings_)
        : IStorage(table_id_)
        , WithContext(context_->getGlobalContext())
        , rabbitmq_settings(std::move(rabbitmq_settings_))
        , exchange_name(getContext()->getMacros()->expand(rabbitmq_settings->rabbitmq_exchange_name))
        , format_name(getContext()->getMacros()->expand(rabbitmq_settings->rabbitmq_format))
        , exchange_type(defineExchangeType(getContext()->getMacros()->expand(rabbitmq_settings->rabbitmq_exchange_type)))
        , routing_keys(parseSettings(getContext()->getMacros()->expand(rabbitmq_settings->rabbitmq_routing_key_list)))
        , row_delimiter(rabbitmq_settings->rabbitmq_row_delimiter.value)
        , schema_name(getContext()->getMacros()->expand(rabbitmq_settings->rabbitmq_schema))
        , num_consumers(rabbitmq_settings->rabbitmq_num_consumers.value)
        , num_queues(rabbitmq_settings->rabbitmq_num_queues.value)
        , queue_base(getContext()->getMacros()->expand(rabbitmq_settings->rabbitmq_queue_base))
        , queue_settings_list(parseSettings(getContext()->getMacros()->expand(rabbitmq_settings->rabbitmq_queue_settings_list)))
        , persistent(rabbitmq_settings->rabbitmq_persistent.value)
        , use_user_setup(rabbitmq_settings->rabbitmq_queue_consume.value)
        , hash_exchange(num_consumers > 1 || num_queues > 1)
        , log(&Poco::Logger::get("StorageRabbitMQ (" + table_id_.table_name + ")"))
<<<<<<< HEAD
=======
        , address(getContext()->getMacros()->expand(rabbitmq_settings->rabbitmq_host_port))
        , parsed_address(parseAddress(address, 5672))
        , login_password(std::make_pair(
                    getContext()->getConfigRef().getString("rabbitmq.username"),
                    getContext()->getConfigRef().getString("rabbitmq.password")))
        , vhost(getContext()->getConfigRef().getString("rabbitmq.vhost", getContext()->getMacros()->expand(rabbitmq_settings->rabbitmq_vhost)))
        , connection_string(getContext()->getMacros()->expand(rabbitmq_settings->rabbitmq_address))
        , secure(rabbitmq_settings->rabbitmq_secure.value)
>>>>>>> 0b75ba8f
        , semaphore(0, num_consumers)
        , unique_strbase(getRandomName())
        , queue_size(std::max(QUEUE_SIZE, static_cast<uint32_t>(getMaxBlockSize())))
        , milliseconds_to_wait(RESCHEDULE_MS)
{
    auto parsed_address = parseAddress(rabbitmq_settings->rabbitmq_host_port.value, 5672);
    configuration =
    {
        .host = parsed_address.first,
        .port = parsed_address.second,
        .username = getContext()->getConfigRef().getString("rabbitmq.username"),
        .password = getContext()->getConfigRef().getString("rabbitmq.password"),
        .vhost = getContext()->getConfigRef().getString("rabbitmq.vhost", rabbitmq_settings->rabbitmq_vhost.value),
        .secure = rabbitmq_settings->rabbitmq_secure.value,
        .connection_string = rabbitmq_settings->rabbitmq_address
    };

    if (configuration.secure)
        SSL_library_init();

    connection = std::make_unique<RabbitMQConnection>(configuration, log);
    connection->connect();

    StorageInMemoryMetadata storage_metadata;
    storage_metadata.setColumns(columns_);
    setInMemoryMetadata(storage_metadata);

    rabbitmq_context = addSettings(getContext());
    rabbitmq_context->makeQueryContext();

    /// One looping task for all consumers as they share the same connection == the same handler == the same event loop
    looping_task = getContext()->getMessageBrokerSchedulePool().createTask("RabbitMQLoopingTask", [this]{ loopingFunc(); });
    looping_task->deactivate();

    streaming_task = getContext()->getMessageBrokerSchedulePool().createTask("RabbitMQStreamingTask", [this]{ streamingToViewsFunc(); });
    streaming_task->deactivate();

    connection_task = getContext()->getMessageBrokerSchedulePool().createTask("RabbitMQConnectionTask", [this]{ connectionFunc(); });
    connection_task->deactivate();

    if (queue_base.empty())
    {
        /* Make sure that local exchange name is unique for each table and is not the same as client's exchange name. It also needs to
         * be table-based and not just a random string, because local exchanges should be declared the same for same tables
         */
        sharding_exchange = getTableBasedName(exchange_name, table_id_);

        /* By default without a specified queue name in queue's declaration - its name will be generated by the library, but its better
         * to specify it unique for each table to reuse them once the table is recreated. So it means that queues remain the same for every
         * table unless queue_base table setting is specified (which allows to register consumers to specific queues). Now this is a base
         * for the names of later declared queues
         */
        queue_base = getTableBasedName("", table_id_);
    }
    else
    {
        /* In case different tables are used to register multiple consumers to the same queues (so queues are shared between tables) and
         * at the same time sharding exchange is needed (if there are multiple shared queues), then those tables also need to share
         * sharding exchange and bridge exchange
         */
        sharding_exchange = exchange_name + "_" + queue_base;
    }

    bridge_exchange = sharding_exchange + "_bridge";
}


Names StorageRabbitMQ::parseSettings(String settings_list)
{
    Names result;
    if (settings_list.empty())
        return result;
    boost::split(result, settings_list, [](char c){ return c == ','; });
    for (String & key : result)
        boost::trim(key);

    return result;
}


AMQP::ExchangeType StorageRabbitMQ::defineExchangeType(String exchange_type_)
{
    AMQP::ExchangeType type;
    if (exchange_type_ != ExchangeType::DEFAULT)
    {
        if (exchange_type_ == ExchangeType::FANOUT)              type = AMQP::ExchangeType::fanout;
        else if (exchange_type_ == ExchangeType::DIRECT)         type = AMQP::ExchangeType::direct;
        else if (exchange_type_ == ExchangeType::TOPIC)          type = AMQP::ExchangeType::topic;
        else if (exchange_type_ == ExchangeType::HASH)           type = AMQP::ExchangeType::consistent_hash;
        else if (exchange_type_ == ExchangeType::HEADERS)        type = AMQP::ExchangeType::headers;
        else throw Exception("Invalid exchange type", ErrorCodes::BAD_ARGUMENTS);
    }
    else
    {
        type = AMQP::ExchangeType::fanout;
    }

    return type;
}


String StorageRabbitMQ::getTableBasedName(String name, const StorageID & table_id)
{
    if (name.empty())
        return fmt::format("{}_{}", table_id.database_name, table_id.table_name);
    else
        return fmt::format("{}_{}_{}", name, table_id.database_name, table_id.table_name);
}


std::shared_ptr<Context> StorageRabbitMQ::addSettings(ContextPtr local_context) const
{
    auto modified_context = Context::createCopy(local_context);
    modified_context->setSetting("input_format_skip_unknown_fields", true);
    modified_context->setSetting("input_format_allow_errors_ratio", 0.);
    modified_context->setSetting("input_format_allow_errors_num", rabbitmq_settings->rabbitmq_skip_broken_messages.value);

    if (!schema_name.empty())
        modified_context->setSetting("format_schema", schema_name);

    for (const auto & setting : *rabbitmq_settings)
    {
        const auto & setting_name = setting.getName();

        /// check for non-rabbitmq-related settings
        if (!setting_name.starts_with("rabbitmq_"))
            modified_context->setSetting(setting_name, setting.getValue());
    }

    return modified_context;
}


void StorageRabbitMQ::loopingFunc()
{
    if (!rabbit_is_ready)
        return;
    if (connection->isConnected())
        connection->getHandler().startLoop();
}


void StorageRabbitMQ::connectionFunc()
{
    if (connection->reconnect())
        initRabbitMQ();
    else
        connection_task->scheduleAfter(RESCHEDULE_MS);
}


/* Need to deactivate this way because otherwise might get a deadlock when first deactivate streaming task in shutdown and then
 * inside streaming task try to deactivate any other task
 */
void StorageRabbitMQ::deactivateTask(BackgroundSchedulePool::TaskHolder & task, bool wait, bool stop_loop)
{
    if (stop_loop)
    {
        connection->getHandler().updateLoopState(Loop::STOP);
    }

    std::unique_lock<std::mutex> lock(task_mutex, std::defer_lock);
    if (lock.try_lock())
    {
        task->deactivate();
        lock.unlock();
    }
    else if (wait) /// Wait only if deactivating from shutdown
    {
        lock.lock();
        task->deactivate();
    }
}


size_t StorageRabbitMQ::getMaxBlockSize() const
{
     return rabbitmq_settings->rabbitmq_max_block_size.changed
         ? rabbitmq_settings->rabbitmq_max_block_size.value
         : (getContext()->getSettingsRef().max_insert_block_size.value / num_consumers);
}


void StorageRabbitMQ::initRabbitMQ()
{
    if (stream_cancelled)
        return;

    if (use_user_setup)
    {
        queues.emplace_back(queue_base);
        rabbit_is_ready = true;
        return;
    }

    auto rabbit_channel = connection->createChannel();

    /// Main exchange -> Bridge exchange -> ( Sharding exchange ) -> Queues -> Consumers

    initExchange(*rabbit_channel);
    bindExchange(*rabbit_channel);

    for (const auto i : collections::range(0, num_queues))
        bindQueue(i + 1, *rabbit_channel);

    LOG_TRACE(log, "RabbitMQ setup completed");
    rabbit_is_ready = true;
    rabbit_channel->close();
}


void StorageRabbitMQ::initExchange(AMQP::TcpChannel & rabbit_channel)
{
    /// Exchange hierarchy:
    /// 1. Main exchange (defined with table settings - rabbitmq_exchange_name, rabbitmq_exchange_type).
    /// 2. Bridge exchange (fanout). Used to easily disconnect main exchange and to simplify queue bindings.
    /// 3. Sharding (or hash) exchange. Used in case of multiple queues.
    /// 4. Consumer exchange. Just an alias for bridge_exchange or sharding exchange to know to what exchange
    ///    queues will be bound.

    /// All exchanges are declared with options:
    /// 1. `durable` (survive RabbitMQ server restart)
    /// 2. `autodelete` (auto delete in case of queue bindings are dropped).

    rabbit_channel.declareExchange(exchange_name, exchange_type, AMQP::durable)
    .onError([&](const char * message)
    {
        /// This error can be a result of attempt to declare exchange if it was already declared but
        /// 1) with different exchange type.
        /// 2) with different exchange settings.
        throw Exception("Unable to declare exchange. Make sure specified exchange is not already declared. Error: "
                + std::string(message), ErrorCodes::CANNOT_DECLARE_RABBITMQ_EXCHANGE);
    });

    rabbit_channel.declareExchange(bridge_exchange, AMQP::fanout, AMQP::durable | AMQP::autodelete)
    .onError([&](const char * message)
    {
        /// This error is not supposed to happen as this exchange name is always unique to type and its settings.
        throw Exception(
            ErrorCodes::CANNOT_DECLARE_RABBITMQ_EXCHANGE, "Unable to declare bridge exchange ({}). Reason: {}", bridge_exchange, std::string(message));
    });

    if (!hash_exchange)
    {
        consumer_exchange = bridge_exchange;
        return;
    }

    AMQP::Table binding_arguments;

    /// Default routing key property in case of hash exchange is a routing key, which is required to be an integer.
    /// Support for arbitrary exchange type (i.e. arbitrary pattern of routing keys) requires to eliminate this dependency.
    /// This settings changes hash property to message_id.
    binding_arguments["hash-property"] = "message_id";

    /// Declare hash exchange for sharding.
    rabbit_channel.declareExchange(sharding_exchange, AMQP::consistent_hash, AMQP::durable | AMQP::autodelete, binding_arguments)
    .onError([&](const char * message)
    {
        /// This error can be a result of same reasons as above for exchange_name, i.e. it will mean that sharding exchange name appeared
        /// to be the same as some other exchange (which purpose is not for sharding). So probably actual error reason: queue_base parameter
        /// is bad.
        throw Exception(
           ErrorCodes::CANNOT_DECLARE_RABBITMQ_EXCHANGE,
           "Unable to declare sharding exchange ({}). Reason: {}", sharding_exchange, std::string(message));
    });

    rabbit_channel.bindExchange(bridge_exchange, sharding_exchange, routing_keys[0])
    .onError([&](const char * message)
    {
        throw Exception(
            ErrorCodes::CANNOT_BIND_RABBITMQ_EXCHANGE,
            "Unable to bind bridge exchange ({}) to sharding exchange ({}). Reason: {}",
            bridge_exchange,
            sharding_exchange,
            std::string(message));
    });

    consumer_exchange = sharding_exchange;
}


void StorageRabbitMQ::bindExchange(AMQP::TcpChannel & rabbit_channel)
{
    size_t bound_keys = 0;

    if (exchange_type == AMQP::ExchangeType::headers)
    {
        AMQP::Table bind_headers;
        for (const auto & header : routing_keys)
        {
            std::vector<String> matching;
            boost::split(matching, header, [](char c){ return c == '='; });
            bind_headers[matching[0]] = matching[1];
        }

        rabbit_channel.bindExchange(exchange_name, bridge_exchange, routing_keys[0], bind_headers)
        .onSuccess([&]() { connection->getHandler().stopLoop(); })
        .onError([&](const char * message)
        {
            throw Exception(
                ErrorCodes::CANNOT_BIND_RABBITMQ_EXCHANGE,
                "Unable to bind exchange {} to bridge exchange ({}). Reason: {}",
                exchange_name, bridge_exchange, std::string(message));
        });
    }
    else if (exchange_type == AMQP::ExchangeType::fanout || exchange_type == AMQP::ExchangeType::consistent_hash)
    {
        rabbit_channel.bindExchange(exchange_name, bridge_exchange, routing_keys[0])
        .onSuccess([&]() { connection->getHandler().stopLoop(); })
        .onError([&](const char * message)
        {
            throw Exception(
                ErrorCodes::CANNOT_BIND_RABBITMQ_EXCHANGE,
                "Unable to bind exchange {} to bridge exchange ({}). Reason: {}",
                exchange_name, bridge_exchange, std::string(message));
        });
    }
    else
    {
        for (const auto & routing_key : routing_keys)
        {
            rabbit_channel.bindExchange(exchange_name, bridge_exchange, routing_key)
            .onSuccess([&]()
            {
                ++bound_keys;
                if (bound_keys == routing_keys.size())
                    connection->getHandler().stopLoop();
            })
            .onError([&](const char * message)
            {
                throw Exception(
                    ErrorCodes::CANNOT_BIND_RABBITMQ_EXCHANGE,
                    "Unable to bind exchange {} to bridge exchange ({}). Reason: {}",
                    exchange_name, bridge_exchange, std::string(message));
            });
        }
    }

    connection->getHandler().startBlockingLoop();
}


void StorageRabbitMQ::bindQueue(size_t queue_id, AMQP::TcpChannel & rabbit_channel)
{
    auto success_callback = [&](const std::string &  queue_name, int msgcount, int /* consumercount */)
    {
        queues.emplace_back(queue_name);
        LOG_DEBUG(log, "Queue {} is declared", queue_name);

        if (msgcount)
            LOG_INFO(log, "Queue {} is non-empty. Non-consumed messaged will also be delivered", queue_name);

       /* Here we bind either to sharding exchange (consistent-hash) or to bridge exchange (fanout). All bindings to routing keys are
        * done between client's exchange and local bridge exchange. Binding key must be a string integer in case of hash exchange, for
        * fanout exchange it can be arbitrary
        */
        rabbit_channel.bindQueue(consumer_exchange, queue_name, std::to_string(queue_id))
        .onSuccess([&] { connection->getHandler().stopLoop(); })
        .onError([&](const char * message)
        {
            throw Exception(
                ErrorCodes::CANNOT_CREATE_RABBITMQ_QUEUE_BINDING,
                "Failed to create queue binding for exchange {}. Reason: {}", exchange_name, std::string(message));
        });
    };

    auto error_callback([&](const char * message)
    {
        /* This error is most likely a result of an attempt to declare queue with different settings if it was declared before. So for a
         * given queue name either deadletter_exchange parameter changed or queue_size changed, i.e. table was declared with different
         * max_block_size parameter. Solution: client should specify a different queue_base parameter or manually delete previously
         * declared queues via any of the various cli tools.
         */
        throw Exception("Failed to declare queue. Probably queue settings are conflicting: max_block_size, deadletter_exchange. Attempt \
                specifying differently those settings or use a different queue_base or manually delete previously declared queues, \
                which  were declared with the same names. ERROR reason: "
                + std::string(message), ErrorCodes::BAD_ARGUMENTS);
    });

    AMQP::Table queue_settings;

    std::unordered_set<String> integer_settings = {"x-max-length", "x-max-length-bytes", "x-message-ttl", "x-expires", "x-priority", "x-max-priority"};
    std::unordered_set<String> string_settings = {"x-overflow", "x-dead-letter-exchange", "x-queue-type"};

    /// Check user-defined settings.
    if (!queue_settings_list.empty())
    {
        for (const auto & setting : queue_settings_list)
        {
            Strings setting_values;
            splitInto<'='>(setting_values, setting);
            if (setting_values.size() != 2)
                throw Exception(ErrorCodes::BAD_ARGUMENTS, "Invalid settings string: {}", setting);

            String key = setting_values[0], value = setting_values[1];

            if (integer_settings.contains(key))
                queue_settings[key] = parse<uint64_t>(value);
            else if (string_settings.find(key) != string_settings.end())
                queue_settings[key] = value;
            else
                throw Exception(ErrorCodes::BAD_ARGUMENTS, "Unsupported queue setting: {}", value);
        }
    }

    /// Impose default settings if there are no user-defined settings.
    if (!queue_settings.contains("x-max-length"))
    {
        queue_settings["x-max-length"] = queue_size;
    }
    if (!queue_settings.contains("x-overflow"))
    {
        queue_settings["x-overflow"] = "reject-publish";
    }

    /// If queue_base - a single name, then it can be used as one specific queue, from which to read.
    /// Otherwise it is used as a generator (unique for current table) of queue names, because it allows to
    /// maximize performance - via setting `rabbitmq_num_queues`.
    const String queue_name = !hash_exchange ? queue_base : std::to_string(queue_id) + "_" + queue_base;

    /// AMQP::autodelete setting is not allowed, because in case of server restart there will be no consumers
    /// and deleting queues should not take place.
    rabbit_channel.declareQueue(queue_name, AMQP::durable, queue_settings).onSuccess(success_callback).onError(error_callback);
    connection->getHandler().startBlockingLoop();
}


bool StorageRabbitMQ::updateChannel(ChannelPtr & channel)
{
    channel = connection->createChannel();
    return channel != nullptr;
}


void StorageRabbitMQ::unbindExchange()
{
    /* This is needed because with RabbitMQ (without special adjustments) can't, for example, properly make mv if there was insert query
     * on the same table before, and in another direction it will make redundant copies, but most likely nobody will do that.
     * As publishing is done to exchange, publisher never knows to which queues the message will go, every application interested in
     * consuming from certain exchange - declares its owns exchange-bound queues, messages go to all such exchange-bound queues, and as
     * input streams are always created at startup, then they will also declare its own exchange bound queues, but they will not be visible
     * externally - client declares its own exchange-bound queues, from which to consume, so this means that if not disconnecting this local
     * queues, then messages will go both ways and in one of them they will remain not consumed. So need to disconnect local exchange
     * bindings to remove redunadant message copies, but after that mv cannot work unless those bindings are recreated. Recreating them is
     * not difficult but very ugly and as probably nobody will do such thing - bindings will not be recreated.
     */
    std::call_once(flag, [&]()
    {
        streaming_task->deactivate();
        connection->getHandler().updateLoopState(Loop::STOP);
        looping_task->deactivate();

        auto rabbit_channel = connection->createChannel();
        rabbit_channel->removeExchange(bridge_exchange)
        .onSuccess([&]()
        {
            exchange_removed.store(true);
        })
        .onError([&](const char * message)
        {
            throw Exception("Unable to remove exchange. Reason: " + std::string(message), ErrorCodes::CANNOT_REMOVE_RABBITMQ_EXCHANGE);
        });

        while (!exchange_removed.load())
        {
            connection->getHandler().iterateLoop();
        }
        rabbit_channel->close();
    });
}


Pipe StorageRabbitMQ::read(
        const Names & column_names,
        const StorageMetadataPtr & metadata_snapshot,
        SelectQueryInfo & /* query_info */,
        ContextPtr local_context,
        QueryProcessingStage::Enum /* processed_stage */,
        size_t /* max_block_size */,
        unsigned /* num_streams */)
{
    if (!rabbit_is_ready)
        throw Exception("RabbitMQ setup not finished. Connection might be lost", ErrorCodes::CANNOT_CONNECT_RABBITMQ);

    if (num_created_consumers == 0)
        return {};

    auto sample_block = metadata_snapshot->getSampleBlockForColumns(column_names, getVirtuals(), getStorageID());
    auto modified_context = addSettings(local_context);
    auto block_size = getMaxBlockSize();

    if (!connection->isConnected())
    {
        if (connection->getHandler().loopRunning())
            deactivateTask(looping_task, false, true);
        if (!connection->reconnect())
            throw Exception(ErrorCodes::CANNOT_CONNECT_RABBITMQ, "No connection to {}", connection->connectionInfoForLog());
    }

    Pipes pipes;
    pipes.reserve(num_created_consumers);

    for (size_t i = 0; i < num_created_consumers; ++i)
    {
        auto rabbit_stream = std::make_shared<RabbitMQBlockInputStream>(
                *this, metadata_snapshot, modified_context, column_names, block_size);

        auto converting_stream = std::make_shared<ConvertingBlockInputStream>(
            rabbit_stream, sample_block, ConvertingBlockInputStream::MatchColumnsMode::Name);
        pipes.emplace_back(std::make_shared<SourceFromInputStream>(converting_stream));
    }

    if (!connection->getHandler().loopRunning() && connection->isConnected())
        looping_task->activateAndSchedule();

    LOG_DEBUG(log, "Starting reading {} streams", pipes.size());
    auto united_pipe = Pipe::unitePipes(std::move(pipes));
    united_pipe.addInterpreterContext(modified_context);
    return united_pipe;
}


SinkToStoragePtr StorageRabbitMQ::write(const ASTPtr &, const StorageMetadataPtr & metadata_snapshot, ContextPtr local_context)
{
    return std::make_shared<RabbitMQSink>(*this, metadata_snapshot, local_context);
}


void StorageRabbitMQ::startup()
{
    if (connection->isConnected())
        initRabbitMQ();
    else
        connection_task->activateAndSchedule();

    for (size_t i = 0; i < num_consumers; ++i)
    {
        try
        {
            pushReadBuffer(createReadBuffer());
            ++num_created_consumers;
        }
        catch (const AMQP::Exception & e)
        {
            LOG_ERROR(log, "Got AMQ exception {}", e.what());
            throw;
        }
    }

    connection->getHandler().updateLoopState(Loop::RUN);
    streaming_task->activateAndSchedule();
}


void StorageRabbitMQ::shutdown()
{
    stream_cancelled = true;
    wait_confirm = false;

    /// In case it has not yet been able to setup connection;
    deactivateTask(connection_task, true, false);

    /// The order of deactivating tasks is important: wait for streamingToViews() func to finish and
    /// then wait for background event loop to finish.
    deactivateTask(streaming_task, true, false);
    deactivateTask(looping_task, true, true);

    /// Just a paranoid try catch, it is not actually needed.
    try
    {
        if (drop_table)
        {
            for (auto & buffer : buffers)
                buffer->closeChannel();

            cleanupRabbitMQ();
        }

        /// It is important to close connection here - before removing consumer buffers, because
        /// it will finish and clean callbacks, which might use those buffers data.
        connection->disconnect();

        for (size_t i = 0; i < num_created_consumers; ++i)
            popReadBuffer();
    }
    catch (...)
    {
        tryLogCurrentException(log);
    }
}


/// The only thing publishers are supposed to be aware of is _exchanges_ and queues are a responsibility of a consumer.
/// Therefore, if a table is dropped, a clean up is needed.
void StorageRabbitMQ::cleanupRabbitMQ() const
{
    if (use_user_setup)
        return;

    connection->heartbeat();
    if (!connection->isConnected())
    {
        String queue_names;
        for (const auto & queue : queues)
        {
            if (!queue_names.empty())
                queue_names += ", ";
            queue_names += queue;
        }
        LOG_WARNING(log,
                    "RabbitMQ clean up not done, because there is no connection in table's shutdown."
                    "There are {} queues ({}), which might need to be deleted manually. Exchanges will be auto-deleted",
                    queues.size(), queue_names);
        return;
    }

    auto rabbit_channel = connection->createChannel();
    for (const auto & queue : queues)
    {
        /// AMQP::ifunused is needed, because it is possible to share queues between multiple tables and dropping
        /// on of them should not affect others.
        /// AMQP::ifempty is not used on purpose.

        rabbit_channel->removeQueue(queue, AMQP::ifunused)
        .onSuccess([&](uint32_t num_messages)
        {
            LOG_TRACE(log, "Successfully deleted queue {}, messages contained {}", queue, num_messages);
            connection->getHandler().stopLoop();
        })
        .onError([&](const char * message)
        {
            LOG_ERROR(log, "Failed to delete queue {}. Error message: {}", queue, message);
            connection->getHandler().stopLoop();
        });
    }
    connection->getHandler().startBlockingLoop();
    rabbit_channel->close();

    /// Also there is no need to cleanup exchanges as they were created with AMQP::autodelete option. Once queues
    /// are removed, exchanges will also be cleaned.
}


void StorageRabbitMQ::pushReadBuffer(ConsumerBufferPtr buffer)
{
    std::lock_guard lock(buffers_mutex);
    buffers.push_back(buffer);
    semaphore.set();
}


ConsumerBufferPtr StorageRabbitMQ::popReadBuffer()
{
    return popReadBuffer(std::chrono::milliseconds::zero());
}


ConsumerBufferPtr StorageRabbitMQ::popReadBuffer(std::chrono::milliseconds timeout)
{
    // Wait for the first free buffer
    if (timeout == std::chrono::milliseconds::zero())
        semaphore.wait();
    else
    {
        if (!semaphore.tryWait(timeout.count()))
            return nullptr;
    }

    // Take the first available buffer from the list
    std::lock_guard lock(buffers_mutex);
    auto buffer = buffers.back();
    buffers.pop_back();

    return buffer;
}


ConsumerBufferPtr StorageRabbitMQ::createReadBuffer()
{
    ChannelPtr consumer_channel = connection->createChannel();
    return std::make_shared<ReadBufferFromRabbitMQConsumer>(
        std::move(consumer_channel), connection->getHandler(), queues, ++consumer_id,
        unique_strbase, log, row_delimiter, queue_size, stream_cancelled);
}


ProducerBufferPtr StorageRabbitMQ::createWriteBuffer()
{
    return std::make_shared<WriteBufferToRabbitMQProducer>(
        configuration, getContext(), routing_keys, exchange_name, exchange_type,
        producer_id.fetch_add(1), persistent, wait_confirm, log,
        row_delimiter ? std::optional<char>{row_delimiter} : std::nullopt, 1, 1024);
}


bool StorageRabbitMQ::checkDependencies(const StorageID & table_id)
{
    // Check if all dependencies are attached
    auto dependencies = DatabaseCatalog::instance().getDependencies(table_id);
    if (dependencies.empty())
        return true;

    // Check the dependencies are ready?
    for (const auto & db_tab : dependencies)
    {
        auto table = DatabaseCatalog::instance().tryGetTable(db_tab, getContext());
        if (!table)
            return false;

        // If it materialized view, check it's target table
        auto * materialized_view = dynamic_cast<StorageMaterializedView *>(table.get());
        if (materialized_view && !materialized_view->tryGetTargetTable())
            return false;

        // Check all its dependencies
        if (!checkDependencies(db_tab))
            return false;
    }

    return true;
}


void StorageRabbitMQ::streamingToViewsFunc()
{
    if ((rabbit_is_ready && connection->isConnected()) || connection->reconnect())
    {
        try
        {
            auto table_id = getStorageID();

            // Check if at least one direct dependency is attached
            size_t dependencies_count = DatabaseCatalog::instance().getDependencies(table_id).size();

            if (dependencies_count)
            {
                auto start_time = std::chrono::steady_clock::now();

                // Keep streaming as long as there are attached views and streaming is not cancelled
                while (!stream_cancelled && num_created_consumers > 0)
                {
                    if (!checkDependencies(table_id))
                        break;

                    LOG_DEBUG(log, "Started streaming to {} attached views", dependencies_count);

                    if (streamToViews())
                    {
                        /// Reschedule with backoff.
                        if (milliseconds_to_wait < BACKOFF_TRESHOLD)
                            milliseconds_to_wait *= 2;
                        connection->getHandler().updateLoopState(Loop::STOP);
                        break;
                    }
                    else
                    {
                        milliseconds_to_wait = RESCHEDULE_MS;
                    }

                    auto end_time = std::chrono::steady_clock::now();
                    auto duration = std::chrono::duration_cast<std::chrono::milliseconds>(end_time - start_time);
                    if (duration.count() > MAX_THREAD_WORK_DURATION_MS)
                    {
                        connection->getHandler().updateLoopState(Loop::STOP);
                        LOG_TRACE(log, "Reschedule streaming. Thread work duration limit exceeded.");
                        break;
                    }
                }
            }
        }
        catch (...)
        {
            tryLogCurrentException(__PRETTY_FUNCTION__);
        }
    }

    if (!stream_cancelled)
        streaming_task->scheduleAfter(milliseconds_to_wait);
}


bool StorageRabbitMQ::streamToViews()
{
    auto table_id = getStorageID();
    auto table = DatabaseCatalog::instance().getTable(table_id, getContext());
    if (!table)
        throw Exception("Engine table " + table_id.getNameForLogs() + " doesn't exist.", ErrorCodes::LOGICAL_ERROR);

    // Create an INSERT query for streaming data
    auto insert = std::make_shared<ASTInsertQuery>();
    insert->table_id = table_id;

    // Only insert into dependent views and expect that input blocks contain virtual columns
    InterpreterInsertQuery interpreter(insert, rabbitmq_context, false, true, true);
    auto block_io = interpreter.execute();

    auto metadata_snapshot = getInMemoryMetadataPtr();
    auto column_names = block_io.out->getHeader().getNames();
    auto sample_block = metadata_snapshot->getSampleBlockForColumns(column_names, getVirtuals(), getStorageID());

    auto block_size = getMaxBlockSize();

    // Create a stream for each consumer and join them in a union stream
    BlockInputStreams streams;
    streams.reserve(num_created_consumers);

    for (size_t i = 0; i < num_created_consumers; ++i)
    {
        auto stream = std::make_shared<RabbitMQBlockInputStream>(
                *this, metadata_snapshot, rabbitmq_context, column_names, block_size, false);
        streams.emplace_back(stream);

        // Limit read batch to maximum block size to allow DDL
        StreamLocalLimits limits;

        limits.speed_limits.max_execution_time = rabbitmq_settings->rabbitmq_flush_interval_ms.changed
                                                  ? rabbitmq_settings->rabbitmq_flush_interval_ms
                                                  : getContext()->getSettingsRef().stream_flush_interval_ms;

        limits.timeout_overflow_mode = OverflowMode::BREAK;

        stream->setLimits(limits);
    }

    // Join multiple streams if necessary
    BlockInputStreamPtr in;
    if (streams.size() > 1)
        in = std::make_shared<UnionBlockInputStream>(streams, nullptr, streams.size());
    else
        in = streams[0];

    std::atomic<bool> stub = {false};

    if (!connection->getHandler().loopRunning())
    {
        connection->getHandler().updateLoopState(Loop::RUN);
        looping_task->activateAndSchedule();
    }

    copyData(*in, *block_io.out, &stub);

    /* Note: sending ack() with loop running in another thread will lead to a lot of data races inside the library, but only in case
     * error occurs or connection is lost while ack is being sent
     */
    deactivateTask(looping_task, false, true);
    size_t queue_empty = 0;

    if (!connection->isConnected())
    {
        if (stream_cancelled)
            return true;

        if (connection->reconnect())
        {
            for (auto & stream : streams)
                stream->as<RabbitMQBlockInputStream>()->updateChannel();
        }
        else
        {
            LOG_TRACE(log, "Reschedule streaming. Unable to restore connection.");
            return true;
        }
    }
    else
    {
        /// Commit
        for (auto & stream : streams)
        {
            if (stream->as<RabbitMQBlockInputStream>()->queueEmpty())
                ++queue_empty;

            if (stream->as<RabbitMQBlockInputStream>()->needChannelUpdate())
            {
                auto buffer = stream->as<RabbitMQBlockInputStream>()->getBuffer();
                if (buffer)
                {
                    if (buffer->queuesCount() != queues.size())
                        buffer->updateQueues(queues);

                    buffer->updateAckTracker();

                    if (updateChannel(buffer->getChannel()))
                        buffer->setupChannel();
                }
            }

            /* false is returned by the sendAck function in only two cases:
             * 1) if connection failed. In this case all channels will be closed and will be unable to send ack. Also ack is made based on
             *    delivery tags, which are unique to channels, so if channels fail, those delivery tags will become invalid and there is
             *    no way to send specific ack from a different channel. Actually once the server realises that it has messages in a queue
             *    waiting for confirm from a channel which suddenly closed, it will immediately make those messages accessible to other
             *    consumers. So in this case duplicates are inevitable.
             * 2) size of the sent frame (libraries's internal request interface) exceeds max frame - internal library error. This is more
             *    common for message frames, but not likely to happen to ack frame I suppose. So I do not believe it is likely to happen.
             *    Also in this case if channel didn't get closed - it is ok if failed to send ack, because the next attempt to send ack on
             *    the same channel will also commit all previously not-committed messages. Anyway I do not think that for ack frame this
             *    will ever happen.
             */
            if (!stream->as<RabbitMQBlockInputStream>()->sendAck())
            {
                /// Iterate loop to activate error callbacks if they happened
                connection->getHandler().iterateLoop();
                if (!connection->isConnected())
                    break;
            }

            connection->getHandler().iterateLoop();
        }
    }

    if ((queue_empty == num_created_consumers) && (++read_attempts == MAX_FAILED_READ_ATTEMPTS))
    {
        connection->heartbeat();
        read_attempts = 0;
        LOG_TRACE(log, "Reschedule streaming. Queues are empty.");
        return true;
    }
    else
    {
        connection->getHandler().updateLoopState(Loop::RUN);
        looping_task->activateAndSchedule();
    }

    /// Do not reschedule, do not stop event loop.
    return false;
}


void registerStorageRabbitMQ(StorageFactory & factory)
{
    auto creator_fn = [](const StorageFactory::Arguments & args)
    {

        auto rabbitmq_settings = std::make_unique<RabbitMQSettings>();
        if (!args.storage_def->settings)
            throw Exception(ErrorCodes::BAD_ARGUMENTS, "RabbitMQ engine must have settings");

        rabbitmq_settings->loadFromQuery(*args.storage_def);

        if (!rabbitmq_settings->rabbitmq_host_port.changed
           && !rabbitmq_settings->rabbitmq_address.changed)
                throw Exception("You must specify either `rabbitmq_host_port` or `rabbitmq_address` settings",
                    ErrorCodes::NUMBER_OF_ARGUMENTS_DOESNT_MATCH);

        if (!rabbitmq_settings->rabbitmq_format.changed)
            throw Exception("You must specify `rabbitmq_format` setting", ErrorCodes::NUMBER_OF_ARGUMENTS_DOESNT_MATCH);

        return StorageRabbitMQ::create(args.table_id, args.getContext(), args.columns, std::move(rabbitmq_settings));
    };

    factory.registerStorage("RabbitMQ", creator_fn, StorageFactory::StorageFeatures{ .supports_settings = true, });
}


NamesAndTypesList StorageRabbitMQ::getVirtuals() const
{
    return NamesAndTypesList{
            {"_exchange_name", std::make_shared<DataTypeString>()},
            {"_channel_id", std::make_shared<DataTypeString>()},
            {"_delivery_tag", std::make_shared<DataTypeUInt64>()},
            {"_redelivered", std::make_shared<DataTypeUInt8>()},
            {"_message_id", std::make_shared<DataTypeString>()},
            {"_timestamp", std::make_shared<DataTypeUInt64>()}
    };
}

}<|MERGE_RESOLUTION|>--- conflicted
+++ resolved
@@ -89,32 +89,21 @@
         , use_user_setup(rabbitmq_settings->rabbitmq_queue_consume.value)
         , hash_exchange(num_consumers > 1 || num_queues > 1)
         , log(&Poco::Logger::get("StorageRabbitMQ (" + table_id_.table_name + ")"))
-<<<<<<< HEAD
-=======
-        , address(getContext()->getMacros()->expand(rabbitmq_settings->rabbitmq_host_port))
-        , parsed_address(parseAddress(address, 5672))
-        , login_password(std::make_pair(
-                    getContext()->getConfigRef().getString("rabbitmq.username"),
-                    getContext()->getConfigRef().getString("rabbitmq.password")))
-        , vhost(getContext()->getConfigRef().getString("rabbitmq.vhost", getContext()->getMacros()->expand(rabbitmq_settings->rabbitmq_vhost)))
-        , connection_string(getContext()->getMacros()->expand(rabbitmq_settings->rabbitmq_address))
-        , secure(rabbitmq_settings->rabbitmq_secure.value)
->>>>>>> 0b75ba8f
         , semaphore(0, num_consumers)
         , unique_strbase(getRandomName())
         , queue_size(std::max(QUEUE_SIZE, static_cast<uint32_t>(getMaxBlockSize())))
         , milliseconds_to_wait(RESCHEDULE_MS)
 {
-    auto parsed_address = parseAddress(rabbitmq_settings->rabbitmq_host_port.value, 5672);
+    auto parsed_address = parseAddress(getContext()->getMacros()->expand(rabbitmq_settings->rabbitmq_host_port), 5672);
     configuration =
     {
         .host = parsed_address.first,
         .port = parsed_address.second,
         .username = getContext()->getConfigRef().getString("rabbitmq.username"),
         .password = getContext()->getConfigRef().getString("rabbitmq.password"),
-        .vhost = getContext()->getConfigRef().getString("rabbitmq.vhost", rabbitmq_settings->rabbitmq_vhost.value),
+        .vhost = getContext()->getConfigRef().getString("rabbitmq.vhost", getContext()->getMacros()->expand(rabbitmq_settings->rabbitmq_vhost)),
         .secure = rabbitmq_settings->rabbitmq_secure.value,
-        .connection_string = rabbitmq_settings->rabbitmq_address
+        .connection_string = getContext()->getMacros()->expand(rabbitmq_settings->rabbitmq_address)
     };
 
     if (configuration.secure)
