#include "StorageSQLite.h"

#if USE_SQLITE
#include <common/range.h>
#include <DataStreams/SQLiteBlockInputStream.h>
#include <DataTypes/DataTypeString.h>
#include <Interpreters/Context.h>
#include <Formats/FormatFactory.h>
#include <IO/Operators.h>
#include <IO/WriteHelpers.h>
#include <Interpreters/evaluateConstantExpression.h>
#include <Parsers/ASTLiteral.h>
#include <Processors/Sources/SourceFromInputStream.h>
#include <Storages/StorageFactory.h>
#include <Storages/transformQueryForExternalDatabase.h>
#include <filesystem>

namespace fs = std::filesystem;

namespace DB
{

namespace ErrorCodes
{
    extern const int NUMBER_OF_ARGUMENTS_DOESNT_MATCH;
    extern const int SQLITE_ENGINE_ERROR;
    extern const int PATH_ACCESS_DENIED;
}

StorageSQLite::StorageSQLite(
    const StorageID & table_id_,
    SQLitePtr sqlite_db_,
    const String & remote_table_name_,
    const ColumnsDescription & columns_,
    const ConstraintsDescription & constraints_,
    ContextPtr context_)
    : IStorage(table_id_)
    , WithContext(context_->getGlobalContext())
    , remote_table_name(remote_table_name_)
    , global_context(context_)
    , sqlite_db(sqlite_db_)
{
    StorageInMemoryMetadata storage_metadata;
    storage_metadata.setColumns(columns_);
    storage_metadata.setConstraints(constraints_);
    setInMemoryMetadata(storage_metadata);
}


Pipe StorageSQLite::read(
    const Names & column_names,
    const StorageMetadataPtr & metadata_snapshot,
    SelectQueryInfo & query_info,
    ContextPtr context_,
    QueryProcessingStage::Enum,
    size_t max_block_size,
    unsigned int)
{
    metadata_snapshot->check(column_names, getVirtuals(), getStorageID());

    String query = transformQueryForExternalDatabase(
        query_info,
        metadata_snapshot->getColumns().getOrdinary(),
        IdentifierQuotingStyle::DoubleQuotes,
        "",
        remote_table_name,
        context_);

    Block sample_block;
    for (const String & column_name : column_names)
    {
        auto column_data = metadata_snapshot->getColumns().getPhysical(column_name);
        sample_block.insert({column_data.type, column_data.name});
    }

    return Pipe(std::make_shared<SourceFromInputStream>(
                std::make_shared<SQLiteBlockInputStream>(sqlite_db, query, sample_block, max_block_size)));
}


class SQLiteBlockOutputStream : public IBlockOutputStream
{
public:
    explicit SQLiteBlockOutputStream(
        const StorageSQLite & storage_,
        const StorageMetadataPtr & metadata_snapshot_,
        StorageSQLite::SQLitePtr sqlite_db_,
        const String & remote_table_name_)
        : storage{storage_}
        , metadata_snapshot(metadata_snapshot_)
        , sqlite_db(sqlite_db_)
        , remote_table_name(remote_table_name_)
    {
    }

    Block getHeader() const override { return metadata_snapshot->getSampleBlock(); }

    void write(const Block & block) override
    {
        WriteBufferFromOwnString sqlbuf;

        sqlbuf << "INSERT INTO ";
        sqlbuf << doubleQuoteString(remote_table_name);
        sqlbuf << " (";

        for (auto it = block.begin(); it != block.end(); ++it)
        {
            if (it != block.begin())
                sqlbuf << ", ";
            sqlbuf << quoteString(it->name);
        }

        sqlbuf << ") VALUES ";

        auto writer = FormatFactory::instance().getOutputStream("Values", sqlbuf, metadata_snapshot->getSampleBlock(), storage.getContext());
        writer->write(block);

        sqlbuf << ";";

        char * err_message = nullptr;
        int status = sqlite3_exec(sqlite_db.get(), sqlbuf.str().c_str(), nullptr, nullptr, &err_message);

        if (status != SQLITE_OK)
        {
            String err_msg(err_message);
            sqlite3_free(err_message);
            throw Exception(ErrorCodes::SQLITE_ENGINE_ERROR,
                            "Failed to execute sqlite INSERT query. Status: {}. Message: {}",
                            status, err_msg);
        }
    }

private:
    const StorageSQLite & storage;
    StorageMetadataPtr metadata_snapshot;
    StorageSQLite::SQLitePtr sqlite_db;
    String remote_table_name;
};


BlockOutputStreamPtr StorageSQLite::write(const ASTPtr & /* query */, const StorageMetadataPtr & metadata_snapshot, ContextPtr)
{
    return std::make_shared<SQLiteBlockOutputStream>(*this, metadata_snapshot, sqlite_db, remote_table_name);
}


void registerStorageSQLite(StorageFactory & factory)
{
    factory.registerStorage("SQLite", [](const StorageFactory::Arguments & args) -> StoragePtr
    {
        ASTs & engine_args = args.engine_args;

        if (engine_args.size() != 2)
            throw Exception("SQLite database requires 2 arguments: database path, table name",
                            ErrorCodes::NUMBER_OF_ARGUMENTS_DOESNT_MATCH);

        for (auto & engine_arg : engine_args)
            engine_arg = evaluateConstantExpressionOrIdentifierAsLiteral(engine_arg, args.getLocalContext());

        const auto database_path = engine_args[0]->as<ASTLiteral &>().value.safeGet<String>();
        const auto table_name = engine_args[1]->as<ASTLiteral &>().value.safeGet<String>();

        std::error_code err;
<<<<<<< HEAD
        String canonical_path = fs::canonical(database_path, err);
        /// The path existance is also checked here.
=======
        auto canonical_path = fs::canonical(database_path, err);
        /// The path existence is also checked.
>>>>>>> 8672346f
        if (err)
            throw Exception(ErrorCodes::PATH_ACCESS_DENIED, "SQLite database path '{}' is invalid. Error: {}", database_path, err.message());

        String user_files_path = fs::canonical(args.getContext()->getUserFilesPath());
        if (!canonical_path.starts_with(user_files_path))
            throw Exception(ErrorCodes::PATH_ACCESS_DENIED,
                            "SQLite database file path '{}' must be inside 'user_files' directory: {}",
                            database_path, user_files_path);

        sqlite3 * tmp_sqlite_db = nullptr;
        int status = sqlite3_open(canonical_path.c_str(), &tmp_sqlite_db);
        if (status != SQLITE_OK)
            throw Exception(ErrorCodes::SQLITE_ENGINE_ERROR,
                            "Failed to open sqlite database. Status: {}. Message: {}",
                            status, sqlite3_errstr(status));

        return StorageSQLite::create(args.table_id, std::shared_ptr<sqlite3>(tmp_sqlite_db, sqlite3_close),
                                     table_name, args.columns, args.constraints, args.getContext());
    },
    {
        .source_access_type = AccessType::SQLITE,
    });
}

}

#endif<|MERGE_RESOLUTION|>--- conflicted
+++ resolved
@@ -161,13 +161,8 @@
         const auto table_name = engine_args[1]->as<ASTLiteral &>().value.safeGet<String>();
 
         std::error_code err;
-<<<<<<< HEAD
         String canonical_path = fs::canonical(database_path, err);
-        /// The path existance is also checked here.
-=======
-        auto canonical_path = fs::canonical(database_path, err);
         /// The path existence is also checked.
->>>>>>> 8672346f
         if (err)
             throw Exception(ErrorCodes::PATH_ACCESS_DENIED, "SQLite database path '{}' is invalid. Error: {}", database_path, err.message());
 
