--- conflicted
+++ resolved
@@ -21,7 +21,6 @@
 #include <Interpreters/PartLog.h>
 #include <Disks/StoragePolicy.h>
 #include <Interpreters/Aggregator.h>
-#include <Storages/MergeTree/TTLMode.h>
 
 #include <boost/multi_index_container.hpp>
 #include <boost/multi_index/ordered_index.hpp>
@@ -624,11 +623,11 @@
     AlterConversions getAlterConversionsForPart(const MergeTreeDataPartPtr part) const;
     /// Returns destination disk or volume for the TTL rule according to current
     /// storage policy
-    SpacePtr getDestinationForTTL(const StorageMetadataTTLField & ttl) const;
+    SpacePtr getDestinationForTTL(const TTLDescription & ttl) const;
 
     /// Checks if given part already belongs destination disk or volume for the
     /// TTL rule.
-    bool isPartInTTLDestination(const StorageMetadataTTLField & ttl, const IMergeTreeDataPart & part) const;
+    bool isPartInTTLDestination(const TTLDescription & ttl, const IMergeTreeDataPart & part) const;
 
     MergeTreeDataFormatVersion format_version;
 
@@ -651,35 +650,7 @@
     ExpressionActionsPtr primary_key_and_skip_indices_expr;
     ExpressionActionsPtr sorting_key_and_skip_indices_expr;
 
-<<<<<<< HEAD
-    std::optional<StorageMetadataTTLField> selectTTLEntryForTTLInfos(const IMergeTreeDataPart::TTLInfos & ttl_infos, time_t time_of_move) const;
-=======
-    struct TTLEntry
-    {
-        TTLMode mode;
-
-        ExpressionActionsPtr expression;
-        String result_column;
-
-        ExpressionActionsPtr where_expression;
-        String where_result_column;
-
-        Names group_by_keys;
-        std::vector<std::tuple<String, String, ExpressionActionsPtr>> group_by_aggregations;
-        AggregateDescriptions aggregate_descriptions;
-
-        /// Name and type of a destination are only valid in table-level context.
-        PartDestinationType destination_type;
-        String destination_name;
-
-        ASTPtr entry_ast;
-
-        /// Returns destination disk or volume for this rule.
-        SpacePtr getDestination(StoragePolicyPtr policy) const;
-
-        /// Checks if given part already belongs destination disk or volume for this rule.
-        bool isPartInDestination(StoragePolicyPtr policy, const IMergeTreeDataPart & part) const;
->>>>>>> 545c9e5b
+    std::optional<TTLDescription> selectTTLEntryForTTLInfos(const IMergeTreeDataPart::TTLInfos & ttl_infos, time_t time_of_move) const;
 
     /// This mutex is required for background move operations which do not
     /// obtain global locks.
