#include <Storages/MergeTree/MergeTreeBlockOutputStream.h>
#include <Storages/MergeTree/MergeTreeDataPartInMemory.h>
#include <Storages/StorageMergeTree.h>
#include <Interpreters/PartLog.h>


namespace DB
{

namespace ErrorCodes
{
    extern const int TIMEOUT_EXCEEDED;
}

Block MergeTreeBlockOutputStream::getHeader() const
{
    return storage.getSampleBlock();
}


void MergeTreeBlockOutputStream::write(const Block & block)
{
    storage.delayInsertOrThrowIfNeeded();

    auto part_blocks = storage.writer.splitBlockIntoParts(block, max_parts_per_block);
    MergeTreeData::DataPartsVector inserted_parts;
    for (auto & current_block : part_blocks)
    {
        Stopwatch watch;

        MergeTreeData::MutableDataPartPtr part = storage.writer.writeTempPart(current_block);
        storage.renameTempPartAndAdd(part, &storage.increment);
        inserted_parts.push_back(part);

        PartLog::addNewPart(storage.global_context, part, watch.elapsed());

<<<<<<< HEAD
        if (auto part_in_memory = asInMemoryPart(part))
        {
            storage.in_memory_merges_throttler.add(part_in_memory->block.bytes(), part_in_memory->rows_count);

            if (storage.merging_mutating_task_handle && !storage.in_memory_merges_throttler.needDelayMerge())
            {
                storage.in_memory_merges_throttler.reset();
                storage.merging_mutating_task_handle->wake();
            }
        }
        else if (storage.merging_mutating_task_handle)
        {
            /// Initiate async merge - it will be done if it's good time for merge and if there are space in 'background_pool'.
            storage.merging_mutating_task_handle->wake();
        }
    }

    if (storage.getSettings()->in_memory_parts_insert_sync)
    {
        for (const auto & part : inserted_parts)
        {
            auto part_in_memory = asInMemoryPart(part);
            if (!part_in_memory->waitUntilMerged(in_memory_parts_timeout))
                throw Exception("Timeout exceeded while waiting to write part "
                    + part->name + " on disk", ErrorCodes::TIMEOUT_EXCEEDED);
        }
=======
        /// Initiate async merge - it will be done if it's good time for merge and if there are space in 'background_pool'.
        if (storage.merging_mutating_task_handle)
            storage.merging_mutating_task_handle->signalReadyToRun();
>>>>>>> ceb8775b
    }
}

}<|MERGE_RESOLUTION|>--- conflicted
+++ resolved
@@ -34,7 +34,6 @@
 
         PartLog::addNewPart(storage.global_context, part, watch.elapsed());
 
-<<<<<<< HEAD
         if (auto part_in_memory = asInMemoryPart(part))
         {
             storage.in_memory_merges_throttler.add(part_in_memory->block.bytes(), part_in_memory->rows_count);
@@ -42,13 +41,13 @@
             if (storage.merging_mutating_task_handle && !storage.in_memory_merges_throttler.needDelayMerge())
             {
                 storage.in_memory_merges_throttler.reset();
-                storage.merging_mutating_task_handle->wake();
+                storage.merging_mutating_task_handle->signalReadyToRun();
             }
         }
         else if (storage.merging_mutating_task_handle)
         {
             /// Initiate async merge - it will be done if it's good time for merge and if there are space in 'background_pool'.
-            storage.merging_mutating_task_handle->wake();
+            storage.merging_mutating_task_handle->signalReadyToRun();
         }
     }
 
@@ -61,11 +60,6 @@
                 throw Exception("Timeout exceeded while waiting to write part "
                     + part->name + " on disk", ErrorCodes::TIMEOUT_EXCEEDED);
         }
-=======
-        /// Initiate async merge - it will be done if it's good time for merge and if there are space in 'background_pool'.
-        if (storage.merging_mutating_task_handle)
-            storage.merging_mutating_task_handle->signalReadyToRun();
->>>>>>> ceb8775b
     }
 }
 
