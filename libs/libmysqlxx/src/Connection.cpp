#if __has_include(<mariadb/mysql.h>)
#include <mariadb/mysql.h>
#else
#include <mysql/mysql.h>
#endif

#include <mysqlxx/Connection.h>
#include <mysqlxx/Exception.h>

static inline const char* ifNotEmpty(const char* s)
{
    return s && *s ? s : nullptr;
}

namespace mysqlxx
{

LibrarySingleton::LibrarySingleton()
{
    if (mysql_library_init(0, nullptr, nullptr))
        throw Exception("Cannot initialize MySQL library.");
}

LibrarySingleton::~LibrarySingleton()
{
    mysql_library_end();
}


Connection::Connection()
    : driver(std::make_unique<MYSQL>())
{
    /// MySQL library initialization.
    LibrarySingleton::instance();
}

Connection::Connection(
    const char* db,
    const char* server,
    const char* user,
    const char* password,
    unsigned port,
    const char * socket,
    const char* ssl_ca,
    const char* ssl_cert,
    const char* ssl_key,
    unsigned timeout,
<<<<<<< HEAD
    unsigned rw_timeout,
    bool enable_local_infile)
=======
    unsigned rw_timeout)
>>>>>>> a4736275
    : Connection()
{
    connect(db, server, user, password, port, socket, ssl_ca, ssl_cert, ssl_key, timeout, rw_timeout);
}

Connection::Connection(const std::string & config_name)
    : Connection()
{
    connect(config_name);
}

Connection::~Connection()
{
    disconnect();
    mysql_thread_end();
}

void Connection::connect(const char* db,
    const char * server,
    const char * user,
    const char * password,
    unsigned port,
    const char * socket,
    const char * ssl_ca,
    const char * ssl_cert,
    const char * ssl_key,
    unsigned timeout,
    unsigned rw_timeout,
    bool enable_local_infile)
{
    if (is_connected)
        disconnect();

    if (!mysql_init(driver.get()))
        throw ConnectionFailed(errorMessage(driver.get()), mysql_errno(driver.get()));
    is_initialized = true;

    /// Set timeouts.
    if (mysql_options(driver.get(), MYSQL_OPT_CONNECT_TIMEOUT, &timeout))
        throw ConnectionFailed(errorMessage(driver.get()), mysql_errno(driver.get()));

    if (mysql_options(driver.get(), MYSQL_OPT_READ_TIMEOUT, &rw_timeout))
        throw ConnectionFailed(errorMessage(driver.get()), mysql_errno(driver.get()));

    if (mysql_options(driver.get(), MYSQL_OPT_WRITE_TIMEOUT, &rw_timeout))
        throw ConnectionFailed(errorMessage(driver.get()), mysql_errno(driver.get()));

    /// Disable LOAD DATA LOCAL INFILE because it is insecure if necessary.
    unsigned enable_local_infile_arg = static_cast<unsigned>(enable_local_infile);
    if (mysql_options(driver.get(), MYSQL_OPT_LOCAL_INFILE, &enable_local_infile_arg))
        throw ConnectionFailed(errorMessage(driver.get()), mysql_errno(driver.get()));

    /// Specifies particular ssl key and certificate if it needs
    if (mysql_ssl_set(driver.get(), ifNotEmpty(ssl_key), ifNotEmpty(ssl_cert), ifNotEmpty(ssl_ca), nullptr, nullptr))
        throw ConnectionFailed(errorMessage(driver.get()), mysql_errno(driver.get()));

    if (!mysql_real_connect(driver.get(), server, user, password, db, port, ifNotEmpty(socket), driver->client_flag))
        throw ConnectionFailed(errorMessage(driver.get()), mysql_errno(driver.get()));

    /// Sets UTF-8 as default encoding.
    if (mysql_set_character_set(driver.get(), "UTF8"))
        throw ConnectionFailed(errorMessage(driver.get()), mysql_errno(driver.get()));

    /// Enables auto-reconnect.
    my_bool reconnect = true;
    if (mysql_options(driver.get(), MYSQL_OPT_RECONNECT, reinterpret_cast<const char *>(&reconnect)))
        throw ConnectionFailed(errorMessage(driver.get()), mysql_errno(driver.get()));

    is_connected = true;
}

bool Connection::connected() const
{
    return is_connected;
}

void Connection::disconnect()
{
    if (!is_initialized)
        return;

    mysql_close(driver.get());
    memset(driver.get(), 0, sizeof(*driver));

    is_initialized = false;
    is_connected = false;
}

bool Connection::ping()
{
    return is_connected && !mysql_ping(driver.get());
}

Query Connection::query(const std::string & str)
{
    return Query(this, str);
}

MYSQL * Connection::getDriver()
{
    return driver.get();
}

}
<|MERGE_RESOLUTION|>--- conflicted
+++ resolved
@@ -45,12 +45,8 @@
     const char* ssl_cert,
     const char* ssl_key,
     unsigned timeout,
-<<<<<<< HEAD
     unsigned rw_timeout,
     bool enable_local_infile)
-=======
-    unsigned rw_timeout)
->>>>>>> a4736275
     : Connection()
 {
     connect(db, server, user, password, port, socket, ssl_ca, ssl_cert, ssl_key, timeout, rw_timeout);
