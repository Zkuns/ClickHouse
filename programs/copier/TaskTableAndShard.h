--- conflicted
+++ resolved
@@ -272,13 +272,8 @@
         ParserStorage parser_storage;
         engine_push_ast = parseQuery(parser_storage, engine_push_str, 0, DBMS_DEFAULT_MAX_PARSER_DEPTH);
         engine_push_partition_key_ast = extractPartitionKey(engine_push_ast);
-<<<<<<< HEAD
         primary_key_comma_separated = boost::algorithm::join(ext::map(extractPrimaryKeyColumnNames(engine_push_ast), backQuote), ", ");
-        engine_push_zk_path = extractReplicatedTableZookeeperPath(engine_push_ast);
-=======
-        primary_key_comma_separated = Nested::createCommaSeparatedStringFrom(extractPrimaryKeyColumnNames(engine_push_ast));
         is_replicated_table = isReplicatedTableEngine(engine_push_ast);
->>>>>>> 0321c252
     }
 
     sharding_key_str = config.getString(table_prefix + "sharding_key");
