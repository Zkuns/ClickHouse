--- conflicted
+++ resolved
@@ -18,14 +18,9 @@
     ClusterCopier(const String & task_path_,
                   const String & host_id_,
                   const String & proxy_database_name_,
-<<<<<<< HEAD
-                  ContextPtr context_,
+                  ContextMutablePtr context_,
                   Poco::Logger * log_)
-            : WithContext(context_),
-=======
-                  ContextMutablePtr context_)
             : WithMutableContext(context_),
->>>>>>> 0d6f7679
             task_zookeeper_path(task_path_),
             host_id(host_id_),
             working_database_name(proxy_database_name_),
