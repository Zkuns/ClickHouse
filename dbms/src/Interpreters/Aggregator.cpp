#include <iomanip>
#include <thread>
#include <future>
#include <Poco/Util/Application.h>
#include <Common/Stopwatch.h>
#include <Common/setThreadName.h>
#include <DataTypes/DataTypeAggregateFunction.h>
#include <DataTypes/DataTypeNullable.h>
#include <Columns/ColumnsNumber.h>
#include <Columns/ColumnArray.h>
#include <Columns/ColumnTuple.h>
#include <AggregateFunctions/AggregateFunctionCount.h>
#include <DataStreams/IProfilingBlockInputStream.h>
#include <DataStreams/NativeBlockOutputStream.h>
#include <DataStreams/NullBlockInputStream.h>
#include <DataStreams/materializeBlock.h>
#include <IO/WriteBufferFromFile.h>
#include <IO/CompressedWriteBuffer.h>
#include <Interpreters/Aggregator.h>
#include <Common/ClickHouseRevision.h>
#include <Common/MemoryTracker.h>
#include <Common/CurrentThread.h>
#include <Common/typeid_cast.h>
#include <common/demangle.h>
#if __has_include(<Interpreters/config_compile.h>)
#include <Interpreters/config_compile.h>
#include <Columns/ColumnWithDictionary.h>
#include <DataTypes/DataTypeWithDictionary.h>
#include "Settings.h"

#endif


namespace ProfileEvents
{
    extern const Event ExternalAggregationWritePart;
    extern const Event ExternalAggregationCompressedBytes;
    extern const Event ExternalAggregationUncompressedBytes;
}

namespace CurrentMetrics
{
    extern const Metric QueryThread;
}

namespace DB
{

namespace ErrorCodes
{
    extern const int CANNOT_COMPILE_CODE;
    extern const int TOO_MANY_ROWS;
    extern const int EMPTY_DATA_PASSED;
    extern const int CANNOT_MERGE_DIFFERENT_AGGREGATED_DATA_VARIANTS;
    extern const int LOGICAL_ERROR;
}


AggregatedDataVariants::~AggregatedDataVariants()
{
    if (aggregator && !aggregator->all_aggregates_has_trivial_destructor)
    {
        try
        {
            aggregator->destroyAllAggregateStates(*this);
        }
        catch (...)
        {
            tryLogCurrentException(__PRETTY_FUNCTION__);
        }
    }
}


void AggregatedDataVariants::convertToTwoLevel()
{
    if (aggregator)
        LOG_TRACE(aggregator->log, "Converting aggregation data to two-level.");

    switch (type)
    {
    #define M(NAME) \
        case Type::NAME: \
            NAME ## _two_level = std::make_unique<decltype(NAME ## _two_level)::element_type>(*NAME); \
            NAME.reset(); \
            type = Type::NAME ## _two_level; \
            break;

        APPLY_FOR_VARIANTS_CONVERTIBLE_TO_TWO_LEVEL(M)

    #undef M

        default:
            throw Exception("Wrong data variant passed.", ErrorCodes::LOGICAL_ERROR);
    }
}


Block Aggregator::getHeader(bool final) const
{
    Block res;

    if (params.src_header)
    {
        for (size_t i = 0; i < params.keys_size; ++i)
        {
            auto col = params.src_header.safeGetByPosition(params.keys[i]).cloneEmpty();
            res.insert(std::move(col));
        }

        for (size_t i = 0; i < params.aggregates_size; ++i)
        {
            size_t arguments_size = params.aggregates[i].arguments.size();
            DataTypes argument_types(arguments_size);
            for (size_t j = 0; j < arguments_size; ++j)
                argument_types[j] = params.src_header.safeGetByPosition(params.aggregates[i].arguments[j]).type;

            DataTypePtr type;
            if (final)
                type = params.aggregates[i].function->getReturnType();
            else
                type = std::make_shared<DataTypeAggregateFunction>(params.aggregates[i].function, argument_types, params.aggregates[i].parameters);

            res.insert({ type, params.aggregates[i].column_name });
        }
    }
    else if (params.intermediate_header)
    {
        res = params.intermediate_header.cloneEmpty();

        if (final)
        {
            for (size_t i = 0; i < params.aggregates_size; ++i)
            {
                auto & elem = res.getByPosition(params.keys_size + i);

                elem.type = params.aggregates[i].function->getReturnType();
                elem.column = elem.type->createColumn();
            }
        }
    }

    return materializeBlock(res);
}


Aggregator::Aggregator(const Params & params_)
    : params(params_),
    isCancelled([]() { return false; })
{
    /// Use query-level memory tracker
    if (auto memory_tracker = CurrentThread::getMemoryTracker().getParent())
        memory_usage_before_aggregation = memory_tracker->get();

    aggregate_functions.resize(params.aggregates_size);
    for (size_t i = 0; i < params.aggregates_size; ++i)
        aggregate_functions[i] = params.aggregates[i].function.get();

    /// Initialize sizes of aggregation states and its offsets.
    offsets_of_aggregate_states.resize(params.aggregates_size);
    total_size_of_aggregate_states = 0;
    all_aggregates_has_trivial_destructor = true;

    // aggreate_states will be aligned as below:
    // |<-- state_1 -->|<-- pad_1 -->|<-- state_2 -->|<-- pad_2 -->| .....
    //
    // pad_N will be used to match alignment requirement for each next state.
    // The address of state_1 is aligned based on maximum alignment requirements in states
    for (size_t i = 0; i < params.aggregates_size; ++i)
    {
        offsets_of_aggregate_states[i] = total_size_of_aggregate_states;

        total_size_of_aggregate_states += params.aggregates[i].function->sizeOfData();

        // aggreate states are aligned based on maximum requirement
        align_aggregate_states = std::max(align_aggregate_states, params.aggregates[i].function->alignOfData());

        // If not the last aggregate_state, we need pad it so that next aggregate_state will be aligned.
        if (i + 1 < params.aggregates_size)
        {
            size_t alignment_of_next_state = params.aggregates[i + 1].function->alignOfData();
            if ((alignment_of_next_state & (alignment_of_next_state - 1)) != 0)
                throw Exception("Logical error: alignOfData is not 2^N", ErrorCodes::LOGICAL_ERROR);

            /// Extend total_size to next alignment requirement
            /// Add padding by rounding up 'total_size_of_aggregate_states' to be a multiplier of alignment_of_next_state.
            total_size_of_aggregate_states = (total_size_of_aggregate_states + alignment_of_next_state - 1) / alignment_of_next_state * alignment_of_next_state;
        }

        if (!params.aggregates[i].function->hasTrivialDestructor())
            all_aggregates_has_trivial_destructor = false;
    }

<<<<<<< HEAD
    method = chooseAggregationMethod();
    AggregationStateCache::Settings cache_settings;
    cache_settings.max_threads = params.max_threads;
    aggregation_state_cache = AggregatedDataVariants::createCache(method, cache_settings);
=======
    method_chosen = chooseAggregationMethod();
>>>>>>> 182ec7d3
}


void Aggregator::compileIfPossible(AggregatedDataVariants::Type type)
{
    std::lock_guard<std::mutex> lock(mutex);

    if (compiled_if_possible)
        return;

    compiled_if_possible = true;

#if !defined(INTERNAL_COMPILER_HEADERS)
    throw Exception("Cannot compile code: Compiler disabled", ErrorCodes::CANNOT_COMPILE_CODE);
#else
    std::string method_typename_single_level;
    std::string method_typename_two_level;

    if (false) {}
#define M(NAME) \
    else if (type == AggregatedDataVariants::Type::NAME) \
    { \
        method_typename_single_level = "decltype(AggregatedDataVariants::" #NAME ")::element_type"; \
        method_typename_two_level = "decltype(AggregatedDataVariants::" #NAME "_two_level)::element_type"; \
    }

    APPLY_FOR_VARIANTS_CONVERTIBLE_TO_TWO_LEVEL(M)
#undef M

#define M(NAME) \
    else if (type == AggregatedDataVariants::Type::NAME) \
        method_typename_single_level = "decltype(AggregatedDataVariants::" #NAME ")::element_type";

    APPLY_FOR_VARIANTS_NOT_CONVERTIBLE_TO_TWO_LEVEL(M)
#undef M
    else if (type == AggregatedDataVariants::Type::without_key) {}
    else
        throw Exception("Unknown aggregated data variant.", ErrorCodes::UNKNOWN_AGGREGATED_DATA_VARIANT);

    auto compiler_headers = Poco::Util::Application::instance().config().getString("compiler_headers", INTERNAL_COMPILER_HEADERS);

    /// List of types of aggregate functions.
    std::stringstream aggregate_functions_typenames_str;
    std::stringstream aggregate_functions_headers_args;
    for (size_t i = 0; i < params.aggregates_size; ++i)
    {
        IAggregateFunction & func = *aggregate_functions[i];

        int status = 0;
        std::string type_name = demangle(typeid(func).name(), status);

        if (status)
            throw Exception("Cannot compile code: cannot demangle name " + String(typeid(func).name())
                + ", status: " + toString(status), ErrorCodes::CANNOT_COMPILE_CODE);

        aggregate_functions_typenames_str << ((i != 0) ? ", " : "") << type_name;

        std::string header_path = func.getHeaderFilePath();
        auto pos = header_path.find("/AggregateFunctions/");

        if (pos == std::string::npos)
            throw Exception("Cannot compile code: unusual path of header file for aggregate function: " + header_path,
                ErrorCodes::CANNOT_COMPILE_CODE);

        aggregate_functions_headers_args << "-include '" << compiler_headers << "/dbms/src";
        aggregate_functions_headers_args.write(&header_path[pos], header_path.size() - pos);
        aggregate_functions_headers_args << "' ";
    }

    aggregate_functions_headers_args << "-include '" << compiler_headers << "/dbms/src/Interpreters/SpecializedAggregator.h'";

    std::string aggregate_functions_typenames = aggregate_functions_typenames_str.str();

    std::stringstream key_str;
    key_str << "Aggregate: ";
    if (!method_typename_single_level.empty())
        key_str << method_typename_single_level + ", ";
    key_str << aggregate_functions_typenames;
    std::string key = key_str.str();

    auto get_code = [method_typename_single_level, method_typename_two_level, aggregate_functions_typenames]
    {
        /// A short piece of code, which is an explicit instantiation of the template.
        std::stringstream code;
        code <<     /// No explicit inclusion of the header file. It is included using the -include compiler option.
            "namespace DB\n"
            "{\n"
            "\n";

        /// There can be up to two instantiations for the template - for normal and two_level options.
        auto append_code_for_specialization =
            [&code, &aggregate_functions_typenames] (const std::string & method_typename, const std::string & suffix)
        {
            code <<
                "template void Aggregator::executeSpecialized<\n"
                    "    " << method_typename << ", TypeList<" << aggregate_functions_typenames << ">>(\n"
                    "    " << method_typename << " &, Arena *, size_t, ColumnRawPtrs &,\n"
                    "    AggregateColumns &, StringRefs &, bool, AggregateDataPtr) const;\n"
                "\n"
                "static void wrapper" << suffix << "(\n"
                    "    const Aggregator & aggregator,\n"
                    "    " << method_typename << " & method,\n"
                    "    Arena * arena,\n"
                    "    size_t rows,\n"
                    "    ColumnRawPtrs & key_columns,\n"
                    "    Aggregator::AggregateColumns & aggregate_columns,\n"
                    "    StringRefs & keys,\n"
                    "    bool no_more_keys,\n"
                    "    AggregateDataPtr overflow_row)\n"
                "{\n"
                    "    aggregator.executeSpecialized<\n"
                        "        " << method_typename << ", TypeList<" << aggregate_functions_typenames << ">>(\n"
                        "        method, arena, rows, key_columns, aggregate_columns, keys, no_more_keys, overflow_row);\n"
                "}\n"
                "\n"
                "void * getPtr" << suffix << "() __attribute__((__visibility__(\"default\")));\n"
                "void * getPtr" << suffix << "()\n" /// Without this wrapper, it's not clear how to get the desired symbol from the compiled library.
                "{\n"
                    "    return reinterpret_cast<void *>(&wrapper" << suffix << ");\n"
                "}\n";
        };

        if (!method_typename_single_level.empty())
            append_code_for_specialization(method_typename_single_level, "");
        else
        {
            /// For `without_key` method.
            code <<
                "template void Aggregator::executeSpecializedWithoutKey<\n"
                    "    " << "TypeList<" << aggregate_functions_typenames << ">>(\n"
                    "    AggregatedDataWithoutKey &, size_t, AggregateColumns &, Arena *) const;\n"
                "\n"
                "static void wrapper(\n"
                    "    const Aggregator & aggregator,\n"
                    "    AggregatedDataWithoutKey & method,\n"
                    "    size_t rows,\n"
                    "    Aggregator::AggregateColumns & aggregate_columns,\n"
                    "    Arena * arena)\n"
                "{\n"
                    "    aggregator.executeSpecializedWithoutKey<\n"
                        "        TypeList<" << aggregate_functions_typenames << ">>(\n"
                        "        method, rows, aggregate_columns, arena);\n"
                "}\n"
                "\n"
                "void * getPtr() __attribute__((__visibility__(\"default\")));\n"
                "void * getPtr()\n"
                "{\n"
                    "    return reinterpret_cast<void *>(&wrapper);\n"
                "}\n";
        }

        if (!method_typename_two_level.empty())
            append_code_for_specialization(method_typename_two_level, "TwoLevel");
        else
        {
            /// The stub.
            code <<
                "void * getPtrTwoLevel() __attribute__((__visibility__(\"default\")));\n"
                "void * getPtrTwoLevel()\n"
                "{\n"
                    "    return nullptr;\n"
                "}\n";
        }

        code <<
            "}\n";

        return code.str();
    };

    auto compiled_data_owned_by_callback = compiled_data;
    auto on_ready = [compiled_data_owned_by_callback] (SharedLibraryPtr & lib)
    {
        if (compiled_data_owned_by_callback.unique())   /// Aggregator is already destroyed.
            return;

        compiled_data_owned_by_callback->compiled_aggregator = lib;
        compiled_data_owned_by_callback->compiled_method_ptr = lib->get<void * (*) ()>("_ZN2DB6getPtrEv")();
        compiled_data_owned_by_callback->compiled_two_level_method_ptr = lib->get<void * (*) ()>("_ZN2DB14getPtrTwoLevelEv")();
    };

    /** If the library has already been compiled, a non-zero SharedLibraryPtr is returned.
      * If the library was not compiled, then the counter is incremented, and nullptr is returned.
      * If the counter has reached the value min_count_to_compile, then the compilation starts asynchronously (in a separate thread)
      *  at the end of which `on_ready` callback is called.
      */
    aggregate_functions_headers_args << " -Wno-unused-function";
    SharedLibraryPtr lib = params.compiler->getOrCount(key, params.min_count_to_compile,
        aggregate_functions_headers_args.str(),
        get_code, on_ready);

    /// If the result is already ready.
    if (lib)
        on_ready(lib);
#endif
}


AggregatedDataVariants::Type Aggregator::chooseAggregationMethod()
{
    /// If no keys. All aggregating to single row.
    if (params.keys_size == 0)
        return AggregatedDataVariants::Type::without_key;

    /// Check if at least one of the specified keys is nullable.
    DataTypes types_removed_nullable;
    types_removed_nullable.reserve(params.keys.size());
    bool has_nullable_key = false;
    bool has_low_cardinality = false;

    for (const auto & pos : params.keys)
    {
        DataTypePtr type = (params.src_header ? params.src_header : params.intermediate_header).safeGetByPosition(pos).type;

        if (type->withDictionary())
        {
            has_low_cardinality = true;
            type = removeLowCardinality(type);
        }

        if (type->isNullable())
        {
            has_nullable_key = true;
            type = removeNullable(type);
        }

        types_removed_nullable.push_back(type);
    }

    /** Returns ordinary (not two-level) methods, because we start from them.
      * Later, during aggregation process, data may be converted (partitioned) to two-level structure, if cardinality is high.
      */

    size_t keys_bytes = 0;
    size_t num_fixed_contiguous_keys = 0;

    key_sizes.resize(params.keys_size);
    for (size_t j = 0; j < params.keys_size; ++j)
    {
        if (types_removed_nullable[j]->isValueUnambiguouslyRepresentedInContiguousMemoryRegion())
        {
            if (types_removed_nullable[j]->isValueUnambiguouslyRepresentedInFixedSizeContiguousMemoryRegion())
            {
                ++num_fixed_contiguous_keys;
                key_sizes[j] = types_removed_nullable[j]->getSizeOfValueInMemory();
                keys_bytes += key_sizes[j];
            }
        }
    }

    if (has_nullable_key)
    {
        if (params.keys_size == num_fixed_contiguous_keys)
        {
            /// Pack if possible all the keys along with information about which key values are nulls
            /// into a fixed 16- or 32-byte blob.
            if (std::tuple_size<KeysNullMap<UInt128>>::value + keys_bytes <= 16)
                return AggregatedDataVariants::Type::nullable_keys128;
            if (std::tuple_size<KeysNullMap<UInt256>>::value + keys_bytes <= 32)
                return AggregatedDataVariants::Type::nullable_keys256;
        }

        /// Fallback case.
        return AggregatedDataVariants::Type::serialized;
    }

    /// No key has been found to be nullable.

    /// Single numeric key.
    if (params.keys_size == 1 && types_removed_nullable[0]->isValueRepresentedByNumber())
    {
        size_t size_of_field = types_removed_nullable[0]->getSizeOfValueInMemory();

        if (has_low_cardinality)
        {
            if (size_of_field == 1)
                return AggregatedDataVariants::Type::low_cardinality_key8;
            if (size_of_field == 2)
                return AggregatedDataVariants::Type::low_cardinality_key16;
            if (size_of_field == 4)
                return AggregatedDataVariants::Type::low_cardinality_key32;
            if (size_of_field == 8)
                return AggregatedDataVariants::Type::low_cardinality_key64;
        }

        if (size_of_field == 1)
            return AggregatedDataVariants::Type::key8;
        if (size_of_field == 2)
            return AggregatedDataVariants::Type::key16;
        if (size_of_field == 4)
            return AggregatedDataVariants::Type::key32;
        if (size_of_field == 8)
            return AggregatedDataVariants::Type::key64;
        if (size_of_field == 16)
            return AggregatedDataVariants::Type::keys128;
        throw Exception("Logical error: numeric column has sizeOfField not in 1, 2, 4, 8, 16.", ErrorCodes::LOGICAL_ERROR);
    }

    /// If all keys fits in N bits, will use hash table with all keys packed (placed contiguously) to single N-bit key.
    if (params.keys_size == num_fixed_contiguous_keys && !has_low_cardinality)
    {
        if (keys_bytes <= 16)
            return AggregatedDataVariants::Type::keys128;
        if (keys_bytes <= 32)
            return AggregatedDataVariants::Type::keys256;
    }

    /// If single string key - will use hash table with references to it. Strings itself are stored separately in Arena.
<<<<<<< HEAD
    if (params.keys_size == 1 && types_removed_nullable[0]->isString())
    {
        if (has_low_cardinality)
            return AggregatedDataVariants::Type::low_cardinality_key_string;
        else
            return AggregatedDataVariants::Type::key_string;
    }

    if (params.keys_size == 1 && types_removed_nullable[0]->isFixedString())
    {
        if (has_low_cardinality)
            return AggregatedDataVariants::Type::low_cardinality_key_fixed_string;
        else
            return AggregatedDataVariants::Type::key_fixed_string;
    }
=======
    if (params.keys_size == 1 && isString(types_removed_nullable[0]))
        return AggregatedDataVariants::Type::key_string;

    if (params.keys_size == 1 && isFixedString(types_removed_nullable[0]))
        return AggregatedDataVariants::Type::key_fixed_string;
>>>>>>> 182ec7d3

    return AggregatedDataVariants::Type::serialized;
}


void Aggregator::createAggregateStates(AggregateDataPtr & aggregate_data) const
{
    for (size_t j = 0; j < params.aggregates_size; ++j)
    {
        try
        {
            /** An exception may occur if there is a shortage of memory.
              * In order that then everything is properly destroyed, we "roll back" some of the created states.
              * The code is not very convenient.
              */
            aggregate_functions[j]->create(aggregate_data + offsets_of_aggregate_states[j]);
        }
        catch (...)
        {
            for (size_t rollback_j = 0; rollback_j < j; ++rollback_j)
                aggregate_functions[rollback_j]->destroy(aggregate_data + offsets_of_aggregate_states[rollback_j]);

            throw;
        }
    }
}


/** It's interesting - if you remove `noinline`, then gcc for some reason will inline this function, and the performance decreases (~ 10%).
  * (Probably because after the inline of this function, more internal functions no longer be inlined.)
  * Inline does not make sense, since the inner loop is entirely inside this function.
  */
template <typename Method>
void NO_INLINE Aggregator::executeImpl(
    Method & method,
    Arena * aggregates_pool,
    size_t rows,
    ColumnRawPtrs & key_columns,
    AggregateFunctionInstruction * aggregate_instructions,
    StringRefs & keys,
    bool no_more_keys,
    AggregateDataPtr overflow_row) const
{
    typename Method::State state;
    if constexpr (Method::low_cardinality_optimization)
        state.init(key_columns, aggregation_state_cache);
    else
        state.init(key_columns);

    if (!no_more_keys)
        executeImplCase<false>(method, state, aggregates_pool, rows, key_columns, aggregate_instructions, keys, overflow_row);
    else
        executeImplCase<true>(method, state, aggregates_pool, rows, key_columns, aggregate_instructions, keys, overflow_row);
}

#ifndef __clang__
#pragma GCC diagnostic push
#pragma GCC diagnostic ignored "-Wmaybe-uninitialized"
#endif

template <bool no_more_keys, typename Method>
void NO_INLINE Aggregator::executeImplCase(
    Method & method,
    typename Method::State & state,
    Arena * aggregates_pool,
    size_t rows,
    ColumnRawPtrs & key_columns,
    AggregateFunctionInstruction * aggregate_instructions,
    StringRefs & keys,
    AggregateDataPtr overflow_row) const
{
    /// NOTE When editing this code, also pay attention to SpecializedAggregator.h.

    /// For all rows.
    typename Method::Key prev_key;
    AggregateDataPtr value = nullptr;
    for (size_t i = 0; i < rows; ++i)
    {
        bool inserted = false; /// Inserted a new key, or was this key already?

        /// Get the key to insert into the hash table.
        typename Method::Key key;
        if constexpr (!Method::low_cardinality_optimization)
            key = state.getKey(key_columns, params.keys_size, i, key_sizes, keys, *aggregates_pool);

        AggregateDataPtr * aggregate_data = nullptr;
        typename Method::iterator it; /// Is not used if Method::low_cardinality_optimization

        if (!no_more_keys)  /// Insert.
        {
            /// Optimization for consecutive identical keys.
            if (!Method::no_consecutive_keys_optimization)
            {
                if (i != 0 && key == prev_key)
                {
                    /// Add values to the aggregate functions.
                    for (AggregateFunctionInstruction * inst = aggregate_instructions; inst->that; ++inst)
                        (*inst->func)(inst->that, value + inst->state_offset, inst->arguments, i, aggregates_pool);

                    method.onExistingKey(key, keys, *aggregates_pool);
                    continue;
                }
                else
                    prev_key = key;
            }

            if constexpr (Method::low_cardinality_optimization)
                aggregate_data = state.emplaceKeyFromRow(method.data, i, inserted, params.keys_size, keys, *aggregates_pool);
            else
            {
                method.data.emplace(key, it, inserted);
                aggregate_data = &Method::getAggregateData(it->second);
            }
        }
        else
        {
            /// Add only if the key already exists.

            if constexpr (Method::low_cardinality_optimization)
                aggregate_data = state.findFromRow(method.data, i);
            else
            {
                it = method.data.find(key);
                if (method.data.end() != it)
                    aggregate_data = &Method::getAggregateData(it->second);
            }
        }

        /// aggregate_date == nullptr means that the new key did not fit in the hash table because of no_more_keys.

        /// If the key does not fit, and the data does not need to be aggregated in a separate row, then there's nothing to do.
        if (!aggregate_data && !overflow_row)
        {
            method.onExistingKey(key, keys, *aggregates_pool);
            continue;
        }

        /// If a new key is inserted, initialize the states of the aggregate functions, and possibly something related to the key.
        if (inserted)
        {
            /// exception-safety - if you can not allocate memory or create states, then destructors will not be called.
            *aggregate_data = nullptr;

            if constexpr (!Method::low_cardinality_optimization)
                method.onNewKey(*it, params.keys_size, keys, *aggregates_pool);

            AggregateDataPtr place = aggregates_pool->alignedAlloc(total_size_of_aggregate_states, align_aggregate_states);
            createAggregateStates(place);
            *aggregate_data = place;

            if constexpr (Method::low_cardinality_optimization)
                state.cacheAggregateData(i, place);
        }
        else
            method.onExistingKey(key, keys, *aggregates_pool);

        value = aggregate_data ? *aggregate_data : overflow_row;

        /// Add values to the aggregate functions.
        for (AggregateFunctionInstruction * inst = aggregate_instructions; inst->that; ++inst)
            (*inst->func)(inst->that, value + inst->state_offset, inst->arguments, i, aggregates_pool);
    }
}

#ifndef __clang__
#pragma GCC diagnostic pop
#endif

void NO_INLINE Aggregator::executeWithoutKeyImpl(
    AggregatedDataWithoutKey & res,
    size_t rows,
    AggregateFunctionInstruction * aggregate_instructions,
    Arena * arena) const
{
    /// Optimization in the case of a single aggregate function `count`.
    AggregateFunctionCount * agg_count = params.aggregates_size == 1
        ? typeid_cast<AggregateFunctionCount *>(aggregate_functions[0])
        : nullptr;

    if (agg_count)
        agg_count->addDelta(res, rows);
    else
    {
        for (size_t i = 0; i < rows; ++i)
        {
            /// Adding values
            for (AggregateFunctionInstruction * inst = aggregate_instructions; inst->that; ++inst)
                (*inst->func)(inst->that, res + inst->state_offset, inst->arguments, i, arena);
        }
    }
}


bool Aggregator::executeOnBlock(const Block & block, AggregatedDataVariants & result,
    ColumnRawPtrs & key_columns, AggregateColumns & aggregate_columns, StringRefs & key,
    bool & no_more_keys)
{
    if (isCancelled())
        return true;

    /// `result` will destroy the states of aggregate functions in the destructor
    result.aggregator = this;

    /// How to perform the aggregation?
    if (result.empty())
    {
        result.init(method);
        result.keys_size = params.keys_size;
        result.key_sizes = key_sizes;
        LOG_TRACE(log, "Aggregation method: " << result.getMethodName());

        if (params.compiler)
            compileIfPossible(result.type);
    }

    if (isCancelled())
        return true;

    for (size_t i = 0; i < params.aggregates_size; ++i)
        aggregate_columns[i].resize(params.aggregates[i].arguments.size());

    /** Constant columns are not supported directly during aggregation.
      * To make them work anyway, we materialize them.
      */
    Columns materialized_columns;
    // ColumnRawPtrs key_counts;

    /// Remember the columns we will work with
    for (size_t i = 0; i < params.keys_size; ++i)
    {
        key_columns[i] = block.safeGetByPosition(params.keys[i]).column.get();

        if (ColumnPtr converted = key_columns[i]->convertToFullColumnIfConst())
        {
            materialized_columns.push_back(converted);
            key_columns[i] = materialized_columns.back().get();
        }

        if (const auto * column_with_dictionary = typeid_cast<const ColumnWithDictionary *>(key_columns[i]))
        {
            if (!result.isLowCardinality())
            {
                materialized_columns.push_back(column_with_dictionary->convertToFullColumn());
                key_columns[i] = materialized_columns.back().get();
            }
            //key_counts.push_back(materialized_columns.back().get());
        }
    }

    AggregateFunctionInstructions aggregate_functions_instructions(params.aggregates_size + 1);
    aggregate_functions_instructions[params.aggregates_size].that = nullptr;

    for (size_t i = 0; i < params.aggregates_size; ++i)
    {
        for (size_t j = 0; j < aggregate_columns[i].size(); ++j)
        {
            aggregate_columns[i][j] = block.safeGetByPosition(params.aggregates[i].arguments[j]).column.get();

            if (ColumnPtr converted = aggregate_columns[i][j]->convertToFullColumnIfConst())
            {
                materialized_columns.push_back(converted);
                aggregate_columns[i][j] = materialized_columns.back().get();
            }

            if (auto * col_with_dict = typeid_cast<const ColumnWithDictionary *>(aggregate_columns[i][j]))
            {
                materialized_columns.push_back(col_with_dict->convertToFullColumn());
                aggregate_columns[i][j] = materialized_columns.back().get();
            }
        }

        aggregate_functions_instructions[i].that = aggregate_functions[i];
        aggregate_functions_instructions[i].func = aggregate_functions[i]->getAddressOfAddFunction();
        aggregate_functions_instructions[i].state_offset = offsets_of_aggregate_states[i];
        aggregate_functions_instructions[i].arguments = aggregate_columns[i].data();
    }

    if (isCancelled())
        return true;

    size_t rows = block.rows();

<<<<<<< HEAD
=======
    /// How to perform the aggregation?
    if (result.empty())
    {
        result.init(method_chosen);
        result.keys_size = params.keys_size;
        result.key_sizes = key_sizes;
        LOG_TRACE(log, "Aggregation method: " << result.getMethodName());

        if (params.compiler)
            compileIfPossible(result.type);
    }

    if (isCancelled())
        return true;

>>>>>>> 182ec7d3
    if ((params.overflow_row || result.type == AggregatedDataVariants::Type::without_key) && !result.without_key)
    {
        AggregateDataPtr place = result.aggregates_pool->alignedAlloc(total_size_of_aggregate_states, align_aggregate_states);
        createAggregateStates(place);
        result.without_key = place;
    }

    /// We select one of the aggregation methods and call it.

    /// For the case when there are no keys (all aggregate into one row).
    if (result.type == AggregatedDataVariants::Type::without_key)
    {
        /// If there is a dynamically compiled code.
        if (compiled_data->compiled_method_ptr)
        {
            reinterpret_cast<
                void (*)(const Aggregator &, AggregatedDataWithoutKey &, size_t, AggregateColumns &, Arena *)>
                    (compiled_data->compiled_method_ptr)(*this, result.without_key, rows, aggregate_columns, result.aggregates_pool);
        }
        else
            executeWithoutKeyImpl(result.without_key, rows, aggregate_functions_instructions.data(), result.aggregates_pool);
    }
    else
    {
        /// This is where data is written that does not fit in `max_rows_to_group_by` with `group_by_overflow_mode = any`.
        AggregateDataPtr overflow_row_ptr = params.overflow_row ? result.without_key : nullptr;

        bool is_two_level = result.isTwoLevel();

        /// Compiled code, for the normal structure.
        if (!is_two_level && compiled_data->compiled_method_ptr)
        {
        #define M(NAME, IS_TWO_LEVEL) \
            else if (result.type == AggregatedDataVariants::Type::NAME) \
                reinterpret_cast<void (*)( \
                    const Aggregator &, decltype(result.NAME)::element_type &, \
                    Arena *, size_t, ColumnRawPtrs &, AggregateColumns &, \
                    StringRefs &, bool, AggregateDataPtr)>(compiled_data->compiled_method_ptr) \
                (*this, *result.NAME, result.aggregates_pool, rows, key_columns, aggregate_columns, \
                    key, no_more_keys, overflow_row_ptr);

            if (false) {}
            APPLY_FOR_AGGREGATED_VARIANTS(M)
        #undef M
        }
        /// Compiled code, for a two-level structure.
        else if (is_two_level && compiled_data->compiled_two_level_method_ptr)
        {
        #define M(NAME) \
            else if (result.type == AggregatedDataVariants::Type::NAME) \
                reinterpret_cast<void (*)( \
                    const Aggregator &, decltype(result.NAME)::element_type &, \
                    Arena *, size_t, ColumnRawPtrs &, AggregateColumns &, \
                    StringRefs &, bool, AggregateDataPtr)>(compiled_data->compiled_two_level_method_ptr) \
                (*this, *result.NAME, result.aggregates_pool, rows, key_columns, aggregate_columns, \
                    key, no_more_keys, overflow_row_ptr);

            if (false) {}
            APPLY_FOR_VARIANTS_TWO_LEVEL(M)
        #undef M
        }
        /// When there is no dynamically compiled code.
        else
        {
<<<<<<< HEAD
            #define M(NAME, IS_TWO_LEVEL) \
                else if (result.type == AggregatedDataVariants::Type::NAME) \
                    executeImpl(*result.NAME, result.aggregates_pool, rows, key_columns, &aggregate_functions_instructions[0], \
                        result.key_sizes, key, no_more_keys, overflow_row_ptr);
=======
        #define M(NAME, IS_TWO_LEVEL) \
            else if (result.type == AggregatedDataVariants::Type::NAME) \
                executeImpl(*result.NAME, result.aggregates_pool, rows, key_columns, aggregate_functions_instructions.data(), \
                    key, no_more_keys, overflow_row_ptr);
>>>>>>> 182ec7d3

                if (false) {}
                APPLY_FOR_AGGREGATED_VARIANTS(M)
            #undef M
        }
    }

    size_t result_size = result.sizeWithoutOverflowRow();
    Int64 current_memory_usage = 0;
    if (auto memory_tracker = CurrentThread::getMemoryTracker().getParent())
        current_memory_usage = memory_tracker->get();

    auto result_size_bytes = current_memory_usage - memory_usage_before_aggregation;    /// Here all the results in the sum are taken into account, from different threads.

    bool worth_convert_to_two_level
        = (params.group_by_two_level_threshold && result_size >= params.group_by_two_level_threshold)
        || (params.group_by_two_level_threshold_bytes && result_size_bytes >= static_cast<Int64>(params.group_by_two_level_threshold_bytes));

    /** Converting to a two-level data structure.
      * It allows you to make, in the subsequent, an effective merge - either economical from memory or parallel.
      */
    if (result.isConvertibleToTwoLevel() && worth_convert_to_two_level)
        result.convertToTwoLevel();

    /// Checking the constraints.
    if (!checkLimits(result_size, no_more_keys))
        return false;

    /** Flush data to disk if too much RAM is consumed.
      * Data can only be flushed to disk if a two-level aggregation structure is used.
      */
    if (params.max_bytes_before_external_group_by
        && result.isTwoLevel()
        && current_memory_usage > static_cast<Int64>(params.max_bytes_before_external_group_by)
        && worth_convert_to_two_level)
    {
        writeToTemporaryFile(result);
    }

    return true;
}


void Aggregator::writeToTemporaryFile(AggregatedDataVariants & data_variants)
{
    Stopwatch watch;
    size_t rows = data_variants.size();

    Poco::File(params.tmp_path).createDirectories();
    auto file = std::make_unique<Poco::TemporaryFile>(params.tmp_path);
    const std::string & path = file->path();
    WriteBufferFromFile file_buf(path);
    CompressedWriteBuffer compressed_buf(file_buf);
    NativeBlockOutputStream block_out(compressed_buf, ClickHouseRevision::get(), getHeader(false));

    LOG_DEBUG(log, "Writing part of aggregation data into temporary file " << path << ".");
    ProfileEvents::increment(ProfileEvents::ExternalAggregationWritePart);

    /// Flush only two-level data and possibly overflow data.

#define M(NAME) \
    else if (data_variants.type == AggregatedDataVariants::Type::NAME) \
        writeToTemporaryFileImpl(data_variants, *data_variants.NAME, block_out);

    if (false) {}
    APPLY_FOR_VARIANTS_TWO_LEVEL(M)
#undef M
    else
        throw Exception("Unknown aggregated data variant.", ErrorCodes::UNKNOWN_AGGREGATED_DATA_VARIANT);

    /// NOTE Instead of freeing up memory and creating new hash tables and arenas, you can re-use the old ones.
    data_variants.init(data_variants.type);
    data_variants.aggregates_pools = Arenas(1, std::make_shared<Arena>());
    data_variants.aggregates_pool = data_variants.aggregates_pools.back().get();
    data_variants.without_key = nullptr;

    block_out.flush();
    compressed_buf.next();
    file_buf.next();

    double elapsed_seconds = watch.elapsedSeconds();
    double compressed_bytes = file_buf.count();
    double uncompressed_bytes = compressed_buf.count();

    {
        std::lock_guard<std::mutex> lock(temporary_files.mutex);
        temporary_files.files.emplace_back(std::move(file));
        temporary_files.sum_size_uncompressed += uncompressed_bytes;
        temporary_files.sum_size_compressed += compressed_bytes;
    }

    ProfileEvents::increment(ProfileEvents::ExternalAggregationCompressedBytes, compressed_bytes);
    ProfileEvents::increment(ProfileEvents::ExternalAggregationUncompressedBytes, uncompressed_bytes);

    LOG_TRACE(log, std::fixed << std::setprecision(3)
        << "Written part in " << elapsed_seconds << " sec., "
        << rows << " rows, "
        << (uncompressed_bytes / 1048576.0) << " MiB uncompressed, "
        << (compressed_bytes / 1048576.0) << " MiB compressed, "
        << (uncompressed_bytes / rows) << " uncompressed bytes per row, "
        << (compressed_bytes / rows) << " compressed bytes per row, "
        << "compression rate: " << (uncompressed_bytes / compressed_bytes)
        << " (" << (rows / elapsed_seconds) << " rows/sec., "
        << (uncompressed_bytes / elapsed_seconds / 1048576.0) << " MiB/sec. uncompressed, "
        << (compressed_bytes / elapsed_seconds / 1048576.0) << " MiB/sec. compressed)");
}


template <typename Method>
Block Aggregator::convertOneBucketToBlock(
    AggregatedDataVariants & data_variants,
    Method & method,
    bool final,
    size_t bucket) const
{
    Block block = prepareBlockAndFill(data_variants, final, method.data.impls[bucket].size(),
        [bucket, &method, this] (
            MutableColumns & key_columns,
            AggregateColumnsData & aggregate_columns,
            MutableColumns & final_aggregate_columns,
            bool final_)
        {
            convertToBlockImpl(method, method.data.impls[bucket],
                key_columns, aggregate_columns, final_aggregate_columns, final_);
        });

    block.info.bucket_num = bucket;
    return block;
}


template <typename Method>
void Aggregator::writeToTemporaryFileImpl(
    AggregatedDataVariants & data_variants,
    Method & method,
    IBlockOutputStream & out)
{
    size_t max_temporary_block_size_rows = 0;
    size_t max_temporary_block_size_bytes = 0;

    auto update_max_sizes = [&](const Block & block)
    {
        size_t block_size_rows = block.rows();
        size_t block_size_bytes = block.bytes();

        if (block_size_rows > max_temporary_block_size_rows)
            max_temporary_block_size_rows = block_size_rows;
        if (block_size_bytes > max_temporary_block_size_bytes)
            max_temporary_block_size_bytes = block_size_bytes;
    };

    for (size_t bucket = 0; bucket < Method::Data::NUM_BUCKETS; ++bucket)
    {
        Block block = convertOneBucketToBlock(data_variants, method, false, bucket);
        out.write(block);
        update_max_sizes(block);
    }

    if (params.overflow_row)
    {
        Block block = prepareBlockAndFillWithoutKey(data_variants, false, true);
        out.write(block);
        update_max_sizes(block);
    }

    /// Pass ownership of the aggregate functions states:
    /// `data_variants` will not destroy them in the destructor, they are now owned by ColumnAggregateFunction objects.
    data_variants.aggregator = nullptr;

    LOG_TRACE(log, std::fixed << std::setprecision(3)
        << "Max size of temporary block: " << max_temporary_block_size_rows << " rows, "
        << (max_temporary_block_size_bytes / 1048576.0) << " MiB.");
}


bool Aggregator::checkLimits(size_t result_size, bool & no_more_keys) const
{
    if (!no_more_keys && params.max_rows_to_group_by && result_size > params.max_rows_to_group_by)
    {
        switch (params.group_by_overflow_mode)
        {
            case OverflowMode::THROW:
                throw Exception("Limit for rows to GROUP BY exceeded: has " + toString(result_size)
                    + " rows, maximum: " + toString(params.max_rows_to_group_by),
                    ErrorCodes::TOO_MANY_ROWS);

            case OverflowMode::BREAK:
                return false;

            case OverflowMode::ANY:
                no_more_keys = true;
                break;
        }
    }

    return true;
}


void Aggregator::execute(const BlockInputStreamPtr & stream, AggregatedDataVariants & result)
{
    if (isCancelled())
        return;

    StringRefs key(params.keys_size);
    ColumnRawPtrs key_columns(params.keys_size);
    AggregateColumns aggregate_columns(params.aggregates_size);

    /** Used if there is a limit on the maximum number of rows in the aggregation,
      *  and if group_by_overflow_mode == ANY.
      * In this case, new keys are not added to the set, but aggregation is performed only by
      *  keys that have already managed to get into the set.
      */
    bool no_more_keys = false;

    LOG_TRACE(log, "Aggregating");

    Stopwatch watch;

    size_t src_rows = 0;
    size_t src_bytes = 0;

    /// Read all the data
    while (Block block = stream->read())
    {
        if (isCancelled())
            return;

        src_rows += block.rows();
        src_bytes += block.bytes();

        if (!executeOnBlock(block, result, key_columns, aggregate_columns, key, no_more_keys))
            break;
    }

    /// If there was no data, and we aggregate without keys, and we must return single row with the result of empty aggregation.
    /// To do this, we pass a block with zero rows to aggregate.
    if (result.empty() && params.keys_size == 0 && !params.empty_result_for_aggregation_by_empty_set)
        executeOnBlock(stream->getHeader(), result, key_columns, aggregate_columns, key, no_more_keys);

    double elapsed_seconds = watch.elapsedSeconds();
    size_t rows = result.sizeWithoutOverflowRow();
    LOG_TRACE(log, std::fixed << std::setprecision(3)
        << "Aggregated. " << src_rows << " to " << rows << " rows (from " << src_bytes / 1048576.0 << " MiB)"
        << " in " << elapsed_seconds << " sec."
        << " (" << src_rows / elapsed_seconds << " rows/sec., " << src_bytes / elapsed_seconds / 1048576.0 << " MiB/sec.)");
}


template <typename Method, typename Table>
void Aggregator::convertToBlockImpl(
    Method & method,
    Table & data,
    MutableColumns & key_columns,
    AggregateColumnsData & aggregate_columns,
    MutableColumns & final_aggregate_columns,
    bool final) const
{
    if (data.empty())
        return;

    if (final)
        convertToBlockImplFinal(method, data, key_columns, final_aggregate_columns);
    else
        convertToBlockImplNotFinal(method, data, key_columns, aggregate_columns);

    /// In order to release memory early.
    data.clearAndShrink();
}


template <typename Method, typename Table>
void NO_INLINE Aggregator::convertToBlockImplFinal(
    Method & method,
    Table & data,
    MutableColumns & key_columns,
    MutableColumns & final_aggregate_columns) const
{
    for (const auto & value : data)
    {
        method.insertKeyIntoColumns(value, key_columns, params.keys_size, key_sizes);

        for (size_t i = 0; i < params.aggregates_size; ++i)
            aggregate_functions[i]->insertResultInto(
                Method::getAggregateData(value.second) + offsets_of_aggregate_states[i],
                *final_aggregate_columns[i]);
    }

    destroyImpl<Method>(data);      /// NOTE You can do better.
}

template <typename Method, typename Table>
void NO_INLINE Aggregator::convertToBlockImplNotFinal(
    Method & method,
    Table & data,
    MutableColumns & key_columns,
    AggregateColumnsData & aggregate_columns) const
{

    for (auto & value : data)
    {
        method.insertKeyIntoColumns(value, key_columns, params.keys_size, key_sizes);

        /// reserved, so push_back does not throw exceptions
        for (size_t i = 0; i < params.aggregates_size; ++i)
            aggregate_columns[i]->push_back(Method::getAggregateData(value.second) + offsets_of_aggregate_states[i]);

        Method::getAggregateData(value.second) = nullptr;
    }
}


template <typename Filler>
Block Aggregator::prepareBlockAndFill(
    AggregatedDataVariants & data_variants,
    bool final,
    size_t rows,
    Filler && filler) const
{
    MutableColumns key_columns(params.keys_size);
    MutableColumns aggregate_columns(params.aggregates_size);
    MutableColumns final_aggregate_columns(params.aggregates_size);
    AggregateColumnsData aggregate_columns_data(params.aggregates_size);

    Block header = getHeader(final);

    for (size_t i = 0; i < params.keys_size; ++i)
    {
        key_columns[i] = header.safeGetByPosition(i).type->createColumn();
        key_columns[i]->reserve(rows);
    }

    for (size_t i = 0; i < params.aggregates_size; ++i)
    {
        if (!final)
        {
            aggregate_columns[i] = header.safeGetByPosition(i + params.keys_size).type->createColumn();

            /// The ColumnAggregateFunction column captures the shared ownership of the arena with the aggregate function states.
            ColumnAggregateFunction & column_aggregate_func = static_cast<ColumnAggregateFunction &>(*aggregate_columns[i]);

            for (size_t j = 0; j < data_variants.aggregates_pools.size(); ++j)
                column_aggregate_func.addArena(data_variants.aggregates_pools[j]);

            aggregate_columns_data[i] = &column_aggregate_func.getData();
            aggregate_columns_data[i]->reserve(rows);
        }
        else
        {
            final_aggregate_columns[i] = aggregate_functions[i]->getReturnType()->createColumn();
            final_aggregate_columns[i]->reserve(rows);

            if (aggregate_functions[i]->isState())
            {
                /// The ColumnAggregateFunction column captures the shared ownership of the arena with aggregate function states.
                ColumnAggregateFunction & column_aggregate_func = static_cast<ColumnAggregateFunction &>(*final_aggregate_columns[i]);

                for (size_t j = 0; j < data_variants.aggregates_pools.size(); ++j)
                    column_aggregate_func.addArena(data_variants.aggregates_pools[j]);
            }
        }
    }

    filler(key_columns, aggregate_columns_data, final_aggregate_columns, final);

    Block res = header.cloneEmpty();

    for (size_t i = 0; i < params.keys_size; ++i)
        res.getByPosition(i).column = std::move(key_columns[i]);

    for (size_t i = 0; i < params.aggregates_size; ++i)
    {
        if (final)
            res.getByPosition(i + params.keys_size).column = std::move(final_aggregate_columns[i]);
        else
            res.getByPosition(i + params.keys_size).column = std::move(aggregate_columns[i]);
    }

    /// Change the size of the columns-constants in the block.
    size_t columns = header.columns();
    for (size_t i = 0; i < columns; ++i)
        if (res.getByPosition(i).column->isColumnConst())
            res.getByPosition(i).column = res.getByPosition(i).column->cut(0, rows);

    return res;
}


Block Aggregator::prepareBlockAndFillWithoutKey(AggregatedDataVariants & data_variants, bool final, bool is_overflows) const
{
    size_t rows = 1;

    auto filler = [&data_variants, this](
        MutableColumns & key_columns,
        AggregateColumnsData & aggregate_columns,
        MutableColumns & final_aggregate_columns,
        bool final_)
    {
        if (data_variants.type == AggregatedDataVariants::Type::without_key || params.overflow_row)
        {
            AggregatedDataWithoutKey & data = data_variants.without_key;

            for (size_t i = 0; i < params.aggregates_size; ++i)
            {
                if (!final_)
                    aggregate_columns[i]->push_back(data + offsets_of_aggregate_states[i]);
                else
                    aggregate_functions[i]->insertResultInto(data + offsets_of_aggregate_states[i], *final_aggregate_columns[i]);
            }

            if (!final_)
                data = nullptr;

            if (params.overflow_row)
                for (size_t i = 0; i < params.keys_size; ++i)
                    key_columns[i]->insertDefault();
        }
    };

    Block block = prepareBlockAndFill(data_variants, final, rows, filler);

    if (is_overflows)
        block.info.is_overflows = true;

    if (final)
        destroyWithoutKey(data_variants);

    return block;
}

Block Aggregator::prepareBlockAndFillSingleLevel(AggregatedDataVariants & data_variants, bool final) const
{
    size_t rows = data_variants.sizeWithoutOverflowRow();

    auto filler = [&data_variants, this](
        MutableColumns & key_columns,
        AggregateColumnsData & aggregate_columns,
        MutableColumns & final_aggregate_columns,
        bool final_)
    {
    #define M(NAME) \
        else if (data_variants.type == AggregatedDataVariants::Type::NAME) \
            convertToBlockImpl(*data_variants.NAME, data_variants.NAME->data, \
                key_columns, aggregate_columns, final_aggregate_columns, final_);

        if (false) {}
        APPLY_FOR_VARIANTS_SINGLE_LEVEL(M)
    #undef M
        else
            throw Exception("Unknown aggregated data variant.", ErrorCodes::UNKNOWN_AGGREGATED_DATA_VARIANT);
    };

    return prepareBlockAndFill(data_variants, final, rows, filler);
}


BlocksList Aggregator::prepareBlocksAndFillTwoLevel(AggregatedDataVariants & data_variants, bool final, ThreadPool * thread_pool) const
{
#define M(NAME) \
    else if (data_variants.type == AggregatedDataVariants::Type::NAME) \
        return prepareBlocksAndFillTwoLevelImpl(data_variants, *data_variants.NAME, final, thread_pool);

    if (false) {}
    APPLY_FOR_VARIANTS_TWO_LEVEL(M)
#undef M
    else
        throw Exception("Unknown aggregated data variant.", ErrorCodes::UNKNOWN_AGGREGATED_DATA_VARIANT);
}


template <typename Method>
BlocksList Aggregator::prepareBlocksAndFillTwoLevelImpl(
    AggregatedDataVariants & data_variants,
    Method & method,
    bool final,
    ThreadPool * thread_pool) const
{
    auto converter = [&](size_t bucket, ThreadGroupStatusPtr thread_group)
    {
        CurrentThread::attachToIfDetached(thread_group);
        return convertOneBucketToBlock(data_variants, method, final, bucket);
    };

    /// packaged_task is used to ensure that exceptions are automatically thrown into the main stream.

    std::vector<std::packaged_task<Block()>> tasks(Method::Data::NUM_BUCKETS);

    try
    {
        for (size_t bucket = 0; bucket < Method::Data::NUM_BUCKETS; ++bucket)
        {
            if (method.data.impls[bucket].empty())
                continue;

            tasks[bucket] = std::packaged_task<Block()>(std::bind(converter, bucket, CurrentThread::getGroup()));

            if (thread_pool)
                thread_pool->schedule([bucket, &tasks] { tasks[bucket](); });
            else
                tasks[bucket]();
        }
    }
    catch (...)
    {
        /// If this is not done, then in case of an exception, tasks will be destroyed before the threads are completed, and it will be bad.
        if (thread_pool)
            thread_pool->wait();

        throw;
    }

    if (thread_pool)
        thread_pool->wait();

    BlocksList blocks;

    for (auto & task : tasks)
    {
        if (!task.valid())
            continue;

        blocks.emplace_back(task.get_future().get());
    }

    return blocks;
}


BlocksList Aggregator::convertToBlocks(AggregatedDataVariants & data_variants, bool final, size_t max_threads) const
{
    if (isCancelled())
        return BlocksList();

    LOG_TRACE(log, "Converting aggregated data to blocks");

    Stopwatch watch;

    BlocksList blocks;

    /// In what data structure is the data aggregated?
    if (data_variants.empty())
        return blocks;

    std::unique_ptr<ThreadPool> thread_pool;
    if (max_threads > 1 && data_variants.sizeWithoutOverflowRow() > 100000  /// TODO Make a custom threshold.
        && data_variants.isTwoLevel())                      /// TODO Use the shared thread pool with the `merge` function.
        thread_pool = std::make_unique<ThreadPool>(max_threads);

    if (isCancelled())
        return BlocksList();

    if (data_variants.without_key)
        blocks.emplace_back(prepareBlockAndFillWithoutKey(
            data_variants, final, data_variants.type != AggregatedDataVariants::Type::without_key));

    if (isCancelled())
        return BlocksList();

    if (data_variants.type != AggregatedDataVariants::Type::without_key)
    {
        if (!data_variants.isTwoLevel())
            blocks.emplace_back(prepareBlockAndFillSingleLevel(data_variants, final));
        else
            blocks.splice(blocks.end(), prepareBlocksAndFillTwoLevel(data_variants, final, thread_pool.get()));
    }

    if (!final)
    {
        /// data_variants will not destroy the states of aggregate functions in the destructor.
        /// Now ColumnAggregateFunction owns the states.
        data_variants.aggregator = nullptr;
    }

    if (isCancelled())
        return BlocksList();

    size_t rows = 0;
    size_t bytes = 0;

    for (const auto & block : blocks)
    {
        rows += block.rows();
        bytes += block.bytes();
    }

    double elapsed_seconds = watch.elapsedSeconds();
    LOG_TRACE(log, std::fixed << std::setprecision(3)
        << "Converted aggregated data to blocks. "
        << rows << " rows, " << bytes / 1048576.0 << " MiB"
        << " in " << elapsed_seconds << " sec."
        << " (" << rows / elapsed_seconds << " rows/sec., " << bytes / elapsed_seconds / 1048576.0 << " MiB/sec.)");

    return blocks;
}


template <typename Method, typename Table>
void NO_INLINE Aggregator::mergeDataImpl(
    Table & table_dst,
    Table & table_src,
    Arena * arena) const
{
    for (auto it = table_src.begin(); it != table_src.end(); ++it)
    {
        decltype(it) res_it;
        bool inserted;
        table_dst.emplace(it->first, res_it, inserted, it.getHash());

        if (!inserted)
        {
            for (size_t i = 0; i < params.aggregates_size; ++i)
                aggregate_functions[i]->merge(
                    Method::getAggregateData(res_it->second) + offsets_of_aggregate_states[i],
                    Method::getAggregateData(it->second) + offsets_of_aggregate_states[i],
                    arena);

            for (size_t i = 0; i < params.aggregates_size; ++i)
                aggregate_functions[i]->destroy(
                    Method::getAggregateData(it->second) + offsets_of_aggregate_states[i]);
        }
        else
        {
            res_it->second = it->second;
        }

        Method::getAggregateData(it->second) = nullptr;
    }

    table_src.clearAndShrink();
}


template <typename Method, typename Table>
void NO_INLINE Aggregator::mergeDataNoMoreKeysImpl(
    Table & table_dst,
    AggregatedDataWithoutKey & overflows,
    Table & table_src,
    Arena * arena) const
{
    for (auto it = table_src.begin(); it != table_src.end(); ++it)
    {
        decltype(it) res_it = table_dst.find(it->first, it.getHash());

        AggregateDataPtr res_data = table_dst.end() == res_it
            ? overflows
            : Method::getAggregateData(res_it->second);

        for (size_t i = 0; i < params.aggregates_size; ++i)
            aggregate_functions[i]->merge(
                res_data + offsets_of_aggregate_states[i],
                Method::getAggregateData(it->second) + offsets_of_aggregate_states[i],
                arena);

        for (size_t i = 0; i < params.aggregates_size; ++i)
            aggregate_functions[i]->destroy(
                Method::getAggregateData(it->second) + offsets_of_aggregate_states[i]);

        Method::getAggregateData(it->second) = nullptr;
    }

    table_src.clearAndShrink();
}

template <typename Method, typename Table>
void NO_INLINE Aggregator::mergeDataOnlyExistingKeysImpl(
    Table & table_dst,
    Table & table_src,
    Arena * arena) const
{
    for (auto it = table_src.begin(); it != table_src.end(); ++it)
    {
        decltype(it) res_it = table_dst.find(it->first, it.getHash());

        if (table_dst.end() == res_it)
            continue;

        AggregateDataPtr res_data = Method::getAggregateData(res_it->second);

        for (size_t i = 0; i < params.aggregates_size; ++i)
            aggregate_functions[i]->merge(
                res_data + offsets_of_aggregate_states[i],
                Method::getAggregateData(it->second) + offsets_of_aggregate_states[i],
                arena);

        for (size_t i = 0; i < params.aggregates_size; ++i)
            aggregate_functions[i]->destroy(
                Method::getAggregateData(it->second) + offsets_of_aggregate_states[i]);

        Method::getAggregateData(it->second) = nullptr;
    }

    table_src.clearAndShrink();
}


void NO_INLINE Aggregator::mergeWithoutKeyDataImpl(
    ManyAggregatedDataVariants & non_empty_data) const
{
    AggregatedDataVariantsPtr & res = non_empty_data[0];

    /// We merge all aggregation results to the first.
    for (size_t result_num = 1, size = non_empty_data.size(); result_num < size; ++result_num)
    {
        AggregatedDataWithoutKey & res_data = res->without_key;
        AggregatedDataWithoutKey & current_data = non_empty_data[result_num]->without_key;

        for (size_t i = 0; i < params.aggregates_size; ++i)
            aggregate_functions[i]->merge(res_data + offsets_of_aggregate_states[i], current_data + offsets_of_aggregate_states[i], res->aggregates_pool);

        for (size_t i = 0; i < params.aggregates_size; ++i)
            aggregate_functions[i]->destroy(current_data + offsets_of_aggregate_states[i]);

        current_data = nullptr;
    }
}


template <typename Method>
void NO_INLINE Aggregator::mergeSingleLevelDataImpl(
    ManyAggregatedDataVariants & non_empty_data) const
{
    AggregatedDataVariantsPtr & res = non_empty_data[0];
    bool no_more_keys = false;

    /// We merge all aggregation results to the first.
    for (size_t result_num = 1, size = non_empty_data.size(); result_num < size; ++result_num)
    {
        if (!checkLimits(res->sizeWithoutOverflowRow(), no_more_keys))
            break;

        AggregatedDataVariants & current = *non_empty_data[result_num];

        if (!no_more_keys)
            mergeDataImpl<Method>(
                getDataVariant<Method>(*res).data,
                getDataVariant<Method>(current).data,
                res->aggregates_pool);
        else if (res->without_key)
            mergeDataNoMoreKeysImpl<Method>(
                getDataVariant<Method>(*res).data,
                res->without_key,
                getDataVariant<Method>(current).data,
                res->aggregates_pool);
        else
            mergeDataOnlyExistingKeysImpl<Method>(
                getDataVariant<Method>(*res).data,
                getDataVariant<Method>(current).data,
                res->aggregates_pool);

        /// `current` will not destroy the states of aggregate functions in the destructor
        current.aggregator = nullptr;
    }
}


template <typename Method>
void NO_INLINE Aggregator::mergeBucketImpl(
    ManyAggregatedDataVariants & data, Int32 bucket, Arena * arena) const
{
    /// We merge all aggregation results to the first.
    AggregatedDataVariantsPtr & res = data[0];
    for (size_t result_num = 1, size = data.size(); result_num < size; ++result_num)
    {
        AggregatedDataVariants & current = *data[result_num];

        mergeDataImpl<Method>(
            getDataVariant<Method>(*res).data.impls[bucket],
            getDataVariant<Method>(current).data.impls[bucket],
            arena);
    }
}


/** Combines aggregation states together, turns them into blocks, and outputs streams.
  * If the aggregation states are two-level, then it produces blocks strictly in order of 'bucket_num'.
  * (This is important for distributed processing.)
  * In doing so, it can handle different buckets in parallel, using up to `threads` threads.
  */
class MergingAndConvertingBlockInputStream : public IProfilingBlockInputStream
{
public:
    /** The input is a set of non-empty sets of partially aggregated data,
      *  which are all either single-level, or are two-level.
      */
    MergingAndConvertingBlockInputStream(const Aggregator & aggregator_, ManyAggregatedDataVariants & data_, bool final_, size_t threads_)
        : aggregator(aggregator_), data(data_), final(final_), threads(threads_)
    {
        /// At least we need one arena in first data item per thread
        if (!data.empty() && threads > data[0]->aggregates_pools.size())
        {
            Arenas & first_pool = data[0]->aggregates_pools;
            for (size_t j = first_pool.size(); j < threads; j++)
                first_pool.emplace_back(std::make_shared<Arena>());
        }
    }

    String getName() const override { return "MergingAndConverting"; }

    Block getHeader() const override { return aggregator.getHeader(final); }

    ~MergingAndConvertingBlockInputStream() override
    {
        LOG_TRACE(&Logger::get(__PRETTY_FUNCTION__), "Waiting for threads to finish");

        /// We need to wait for threads to finish before destructor of 'parallel_merge_data',
        ///  because the threads access 'parallel_merge_data'.
        if (parallel_merge_data)
            parallel_merge_data->pool.wait();
    }

protected:
    Block readImpl() override
    {
        if (data.empty())
            return {};

        if (current_bucket_num >= NUM_BUCKETS)
            return {};

        AggregatedDataVariantsPtr & first = data[0];

        if (current_bucket_num == -1)
        {
            ++current_bucket_num;

            if (first->type == AggregatedDataVariants::Type::without_key || aggregator.params.overflow_row)
            {
                aggregator.mergeWithoutKeyDataImpl(data);
                return aggregator.prepareBlockAndFillWithoutKey(
                    *first, final, first->type != AggregatedDataVariants::Type::without_key);
            }
        }

        if (!first->isTwoLevel())
        {
            if (current_bucket_num > 0)
                return {};

            if (first->type == AggregatedDataVariants::Type::without_key)
                return {};

            ++current_bucket_num;

        #define M(NAME) \
            else if (first->type == AggregatedDataVariants::Type::NAME) \
                aggregator.mergeSingleLevelDataImpl<decltype(first->NAME)::element_type>(data);
            if (false) {}
            APPLY_FOR_VARIANTS_SINGLE_LEVEL(M)
        #undef M
            else
                throw Exception("Unknown aggregated data variant.", ErrorCodes::UNKNOWN_AGGREGATED_DATA_VARIANT);

            return aggregator.prepareBlockAndFillSingleLevel(*first, final);
        }
        else
        {
            if (!parallel_merge_data)
            {
                parallel_merge_data = std::make_unique<ParallelMergeData>(threads);
                for (size_t i = 0; i < threads; ++i)
                    scheduleThreadForNextBucket();
            }

            Block res;

            while (true)
            {
                std::unique_lock<std::mutex> lock(parallel_merge_data->mutex);

                if (parallel_merge_data->exception)
                    std::rethrow_exception(parallel_merge_data->exception);

                auto it = parallel_merge_data->ready_blocks.find(current_bucket_num);
                if (it != parallel_merge_data->ready_blocks.end())
                {
                    ++current_bucket_num;
                    scheduleThreadForNextBucket();

                    if (it->second)
                    {
                        res.swap(it->second);
                        break;
                    }
                    else if (current_bucket_num >= NUM_BUCKETS)
                        break;
                }

                parallel_merge_data->condvar.wait(lock);
            }

            return res;
        }
    }

private:
    const Aggregator & aggregator;
    ManyAggregatedDataVariants data;
    bool final;
    size_t threads;

    Int32 current_bucket_num = -1;
    Int32 max_scheduled_bucket_num = -1;
    static constexpr Int32 NUM_BUCKETS = 256;

    struct ParallelMergeData
    {
        std::map<Int32, Block> ready_blocks;
        std::exception_ptr exception;
        std::mutex mutex;
        std::condition_variable condvar;
        ThreadPool pool;

        explicit ParallelMergeData(size_t threads) : pool(threads) {}
    };

    std::unique_ptr<ParallelMergeData> parallel_merge_data;

    void scheduleThreadForNextBucket()
    {
        ++max_scheduled_bucket_num;
        if (max_scheduled_bucket_num >= NUM_BUCKETS)
            return;

        parallel_merge_data->pool.schedule(std::bind(&MergingAndConvertingBlockInputStream::thread, this,
            max_scheduled_bucket_num, CurrentThread::getGroup()));
    }

    void thread(Int32 bucket_num, ThreadGroupStatusPtr thread_group)
    {
        try
        {
            setThreadName("MergingAggregtd");
            CurrentThread::attachToIfDetached(thread_group);
            CurrentMetrics::Increment metric_increment{CurrentMetrics::QueryThread};

            /// TODO: add no_more_keys support maybe

            auto & merged_data = *data[0];
            auto method = merged_data.type;
            Block block;

            /// Select Arena to avoid race conditions
            size_t thread_number = static_cast<size_t>(bucket_num) % threads;
            Arena * arena = merged_data.aggregates_pools.at(thread_number).get();

            if (false) {}
        #define M(NAME) \
            else if (method == AggregatedDataVariants::Type::NAME) \
            { \
                aggregator.mergeBucketImpl<decltype(merged_data.NAME)::element_type>(data, bucket_num, arena); \
                block = aggregator.convertOneBucketToBlock(merged_data, *merged_data.NAME, final, bucket_num); \
            }

            APPLY_FOR_VARIANTS_TWO_LEVEL(M)
        #undef M

            std::lock_guard<std::mutex> lock(parallel_merge_data->mutex);
            parallel_merge_data->ready_blocks[bucket_num] = std::move(block);
        }
        catch (...)
        {
            std::lock_guard<std::mutex> lock(parallel_merge_data->mutex);
            if (!parallel_merge_data->exception)
                parallel_merge_data->exception = std::current_exception();
        }

        parallel_merge_data->condvar.notify_all();
    }
};


std::unique_ptr<IBlockInputStream> Aggregator::mergeAndConvertToBlocks(
    ManyAggregatedDataVariants & data_variants, bool final, size_t max_threads) const
{
    if (data_variants.empty())
        throw Exception("Empty data passed to Aggregator::mergeAndConvertToBlocks.", ErrorCodes::EMPTY_DATA_PASSED);

    LOG_TRACE(log, "Merging aggregated data");

    ManyAggregatedDataVariants non_empty_data;
    non_empty_data.reserve(data_variants.size());
    for (auto & data : data_variants)
        if (!data->empty())
            non_empty_data.push_back(data);

    if (non_empty_data.empty())
        return std::make_unique<NullBlockInputStream>(getHeader(final));

    if (non_empty_data.size() > 1)
    {
        /// Sort the states in descending order so that the merge is more efficient (since all states are merged into the first).
        std::sort(non_empty_data.begin(), non_empty_data.end(),
            [](const AggregatedDataVariantsPtr & lhs, const AggregatedDataVariantsPtr & rhs)
            {
                return lhs->sizeWithoutOverflowRow() > rhs->sizeWithoutOverflowRow();
            });
    }

    /// If at least one of the options is two-level, then convert all the options into two-level ones, if there are not such.
    /// Note - perhaps it would be more optimal not to convert single-level versions before the merge, but merge them separately, at the end.

    bool has_at_least_one_two_level = false;
    for (const auto & variant : non_empty_data)
    {
        if (variant->isTwoLevel())
        {
            has_at_least_one_two_level = true;
            break;
        }
    }

    if (has_at_least_one_two_level)
        for (auto & variant : non_empty_data)
            if (!variant->isTwoLevel())
                variant->convertToTwoLevel();


    AggregatedDataVariantsPtr & first = non_empty_data[0];

    for (size_t i = 1, size = non_empty_data.size(); i < size; ++i)
    {
        if (first->type != non_empty_data[i]->type)
            throw Exception("Cannot merge different aggregated data variants.", ErrorCodes::CANNOT_MERGE_DIFFERENT_AGGREGATED_DATA_VARIANTS);

        /** Elements from the remaining sets can be moved to the first data set.
          * Therefore, it must own all the arenas of all other sets.
          */
        first->aggregates_pools.insert(first->aggregates_pools.end(),
            non_empty_data[i]->aggregates_pools.begin(), non_empty_data[i]->aggregates_pools.end());
    }

    return std::make_unique<MergingAndConvertingBlockInputStream>(*this, non_empty_data, final, max_threads);
}


template <bool no_more_keys, typename Method, typename Table>
void NO_INLINE Aggregator::mergeStreamsImplCase(
    Block & block,
    Arena * aggregates_pool,
    Method & method,
    Table & data,
    AggregateDataPtr overflow_row) const
{
    ColumnRawPtrs key_columns(params.keys_size);
    AggregateColumnsConstData aggregate_columns(params.aggregates_size);

    /// Remember the columns we will work with
    for (size_t i = 0; i < params.keys_size; ++i)
        key_columns[i] = block.safeGetByPosition(i).column.get();

    for (size_t i = 0; i < params.aggregates_size; ++i)
        aggregate_columns[i] = &typeid_cast<const ColumnAggregateFunction &>(*block.safeGetByPosition(params.keys_size + i).column).getData();

    typename Method::State state;
    if constexpr (Method::low_cardinality_optimization)
        state.init(key_columns, aggregation_state_cache);
    else
        state.init(key_columns);

    /// For all rows.
    StringRefs keys(params.keys_size);
    size_t rows = block.rows();
    for (size_t i = 0; i < rows; ++i)
    {
        typename Table::iterator it;
        AggregateDataPtr * aggregate_data = nullptr;

        bool inserted = false; /// Inserted a new key, or was this key already?

        /// Get the key to insert into the hash table.
        typename Method::Key key;
        if constexpr (!Method::low_cardinality_optimization)
            key = state.getKey(key_columns, params.keys_size, i, key_sizes, keys, *aggregates_pool);

        if (!no_more_keys)
        {
            if constexpr (Method::low_cardinality_optimization)
                aggregate_data = state.emplaceKeyFromRow(data, i, inserted, params.keys_size, keys, *aggregates_pool);
            else
            {
                data.emplace(key, it, inserted);
                aggregate_data = &Method::getAggregateData(it->second);
            }
        }
        else
        {
            if constexpr (Method::low_cardinality_optimization)
                aggregate_data = state.findFromRow(data, i);
            else
            {
                it = data.find(key);
                if (data.end() != it)
                    aggregate_data = &Method::getAggregateData(it->second);
            }
        }

        /// aggregate_date == nullptr means that the new key did not fit in the hash table because of no_more_keys.

        /// If the key does not fit, and the data does not need to be aggregated into a separate row, then there's nothing to do.
        if (!aggregate_data && !overflow_row)
        {
            method.onExistingKey(key, keys, *aggregates_pool);
            continue;
        }

        /// If a new key is inserted, initialize the states of the aggregate functions, and possibly something related to the key.
        if (inserted)
        {
            *aggregate_data = nullptr;

            if constexpr (!Method::low_cardinality_optimization)
                method.onNewKey(*it, params.keys_size, keys, *aggregates_pool);

            AggregateDataPtr place = aggregates_pool->alignedAlloc(total_size_of_aggregate_states, align_aggregate_states);
            createAggregateStates(place);
            *aggregate_data = place;

            if constexpr (Method::low_cardinality_optimization)
                state.cacheAggregateData(i, place);
        }
        else
            method.onExistingKey(key, keys, *aggregates_pool);

        AggregateDataPtr value = aggregate_data ? *aggregate_data : overflow_row;

        /// Merge state of aggregate functions.
        for (size_t j = 0; j < params.aggregates_size; ++j)
            aggregate_functions[j]->merge(
                value + offsets_of_aggregate_states[j],
                (*aggregate_columns[j])[i],
                aggregates_pool);
    }

    /// Early release memory.
    block.clear();
}

template <typename Method, typename Table>
void NO_INLINE Aggregator::mergeStreamsImpl(
    Block & block,
    Arena * aggregates_pool,
    Method & method,
    Table & data,
    AggregateDataPtr overflow_row,
    bool no_more_keys) const
{
    if (!no_more_keys)
        mergeStreamsImplCase<false>(block, aggregates_pool, method, data, overflow_row);
    else
        mergeStreamsImplCase<true>(block, aggregates_pool, method, data, overflow_row);
}


void NO_INLINE Aggregator::mergeWithoutKeyStreamsImpl(
    Block & block,
    AggregatedDataVariants & result) const
{
    AggregateColumnsConstData aggregate_columns(params.aggregates_size);

    /// Remember the columns we will work with
    for (size_t i = 0; i < params.aggregates_size; ++i)
        aggregate_columns[i] = &typeid_cast<const ColumnAggregateFunction &>(*block.safeGetByPosition(params.keys_size + i).column).getData();

    AggregatedDataWithoutKey & res = result.without_key;
    if (!res)
    {
        AggregateDataPtr place = result.aggregates_pool->alignedAlloc(total_size_of_aggregate_states, align_aggregate_states);
        createAggregateStates(place);
        res = place;
    }

    /// Adding Values
    for (size_t i = 0; i < params.aggregates_size; ++i)
        aggregate_functions[i]->merge(res + offsets_of_aggregate_states[i], (*aggregate_columns[i])[0], result.aggregates_pool);

    /// Early release memory.
    block.clear();
}


void Aggregator::mergeStream(const BlockInputStreamPtr & stream, AggregatedDataVariants & result, size_t max_threads)
{
    if (isCancelled())
        return;

    /** If the remote servers used a two-level aggregation method,
      *  then blocks will contain information about the number of the bucket.
      * Then the calculations can be parallelized by buckets.
      * We decompose the blocks to the bucket numbers indicated in them.
      */
    using BucketToBlocks = std::map<Int32, BlocksList>;
    BucketToBlocks bucket_to_blocks;

    /// Read all the data.
    LOG_TRACE(log, "Reading blocks of partially aggregated data.");

    size_t total_input_rows = 0;
    size_t total_input_blocks = 0;
    while (Block block = stream->read())
    {
        if (isCancelled())
            return;

        total_input_rows += block.rows();
        ++total_input_blocks;
        bucket_to_blocks[block.info.bucket_num].emplace_back(std::move(block));
    }

    LOG_TRACE(log, "Read " << total_input_blocks << " blocks of partially aggregated data, total " << total_input_rows << " rows.");

    if (bucket_to_blocks.empty())
        return;

    /** `minus one` means the absence of information about the bucket
      * - in the case of single-level aggregation, as well as for blocks with "overflowing" values.
      * If there is at least one block with a bucket number greater than zero, then there was a two-level aggregation.
      */
    auto max_bucket = bucket_to_blocks.rbegin()->first;
    size_t has_two_level = max_bucket >= 0;

    if (has_two_level)
    {
    #define M(NAME) \
        if (method_chosen == AggregatedDataVariants::Type::NAME) \
            method_chosen = AggregatedDataVariants::Type::NAME ## _two_level;

        APPLY_FOR_VARIANTS_CONVERTIBLE_TO_TWO_LEVEL(M)

    #undef M
    }

    if (isCancelled())
        return;

    /// result will destroy the states of aggregate functions in the destructor
    result.aggregator = this;

    result.init(method_chosen);
    result.keys_size = params.keys_size;
    result.key_sizes = key_sizes;

    bool has_blocks_with_unknown_bucket = bucket_to_blocks.count(-1);

    /// First, parallel the merge for the individual buckets. Then we continue merge the data not allocated to the buckets.
    if (has_two_level)
    {
        /** In this case, no_more_keys is not supported due to the fact that
          *  from different threads it is difficult to update the general state for "other" keys (overflows).
          * That is, the keys in the end can be significantly larger than max_rows_to_group_by.
          */

        LOG_TRACE(log, "Merging partially aggregated two-level data.");

        auto merge_bucket = [&bucket_to_blocks, &result, this](Int32 bucket, Arena * aggregates_pool, ThreadGroupStatusPtr thread_group)
        {
            CurrentThread::attachToIfDetached(thread_group);

            for (Block & block : bucket_to_blocks[bucket])
            {
                if (isCancelled())
                    return;

            #define M(NAME) \
                else if (result.type == AggregatedDataVariants::Type::NAME) \
                    mergeStreamsImpl(block, aggregates_pool, *result.NAME, result.NAME->data.impls[bucket], nullptr, false);

                if (false) {}
                    APPLY_FOR_VARIANTS_TWO_LEVEL(M)
            #undef M
                else
                    throw Exception("Unknown aggregated data variant.", ErrorCodes::UNKNOWN_AGGREGATED_DATA_VARIANT);
            }
        };

        std::unique_ptr<ThreadPool> thread_pool;
        if (max_threads > 1 && total_input_rows > 100000)    /// TODO Make a custom threshold.
            thread_pool = std::make_unique<ThreadPool>(max_threads);

        for (const auto & bucket_blocks : bucket_to_blocks)
        {
            const auto bucket = bucket_blocks.first;

            if (bucket == -1)
                continue;

            result.aggregates_pools.push_back(std::make_shared<Arena>());
            Arena * aggregates_pool = result.aggregates_pools.back().get();

            auto task = std::bind(merge_bucket, bucket, aggregates_pool, CurrentThread::getGroup());

            if (thread_pool)
                thread_pool->schedule(task);
            else
                task();
        }

        if (thread_pool)
            thread_pool->wait();

        LOG_TRACE(log, "Merged partially aggregated two-level data.");
    }

    if (isCancelled())
    {
        result.invalidate();
        return;
    }

    if (has_blocks_with_unknown_bucket)
    {
        LOG_TRACE(log, "Merging partially aggregated single-level data.");

        bool no_more_keys = false;

        BlocksList & blocks = bucket_to_blocks[-1];
        for (Block & block : blocks)
        {
            if (isCancelled())
            {
                result.invalidate();
                return;
            }

            if (!checkLimits(result.sizeWithoutOverflowRow(), no_more_keys))
                break;

            if (result.type == AggregatedDataVariants::Type::without_key || block.info.is_overflows)
                mergeWithoutKeyStreamsImpl(block, result);

        #define M(NAME, IS_TWO_LEVEL) \
            else if (result.type == AggregatedDataVariants::Type::NAME) \
                mergeStreamsImpl(block, result.aggregates_pool, *result.NAME, result.NAME->data, result.without_key, no_more_keys);

            APPLY_FOR_AGGREGATED_VARIANTS(M)
        #undef M
            else if (result.type != AggregatedDataVariants::Type::without_key)
                throw Exception("Unknown aggregated data variant.", ErrorCodes::UNKNOWN_AGGREGATED_DATA_VARIANT);
        }

        LOG_TRACE(log, "Merged partially aggregated single-level data.");
    }
}


Block Aggregator::mergeBlocks(BlocksList & blocks, bool final)
{
    if (blocks.empty())
        return {};

    auto bucket_num = blocks.front().info.bucket_num;
    bool is_overflows = blocks.front().info.is_overflows;

    LOG_TRACE(log, "Merging partially aggregated blocks (bucket = " << bucket_num << ").");
    Stopwatch watch;

    /** If possible, change 'method' to some_hash64. Otherwise, leave as is.
      * Better hash function is needed because during external aggregation,
      *  we may merge partitions of data with total number of keys far greater than 4 billion.
      */
    auto merge_method = method_chosen;

#define APPLY_FOR_VARIANTS_THAT_MAY_USE_BETTER_HASH_FUNCTION(M) \
        M(key64)            \
        M(key_string)       \
        M(key_fixed_string) \
        M(keys128)          \
        M(keys256)          \
        M(serialized)       \

#define M(NAME) \
    if (merge_method == AggregatedDataVariants::Type::NAME) \
        merge_method = AggregatedDataVariants::Type::NAME ## _hash64; \

    APPLY_FOR_VARIANTS_THAT_MAY_USE_BETTER_HASH_FUNCTION(M)
#undef M

#undef APPLY_FOR_VARIANTS_THAT_MAY_USE_BETTER_HASH_FUNCTION

    /// Temporary data for aggregation.
    AggregatedDataVariants result;

    /// result will destroy the states of aggregate functions in the destructor
    result.aggregator = this;

    result.init(merge_method);
    result.keys_size = params.keys_size;
    result.key_sizes = key_sizes;

    for (Block & block : blocks)
    {
        if (isCancelled())
            return {};

        if (bucket_num >= 0 && block.info.bucket_num != bucket_num)
            bucket_num = -1;

        if (result.type == AggregatedDataVariants::Type::without_key || is_overflows)
            mergeWithoutKeyStreamsImpl(block, result);

    #define M(NAME, IS_TWO_LEVEL) \
        else if (result.type == AggregatedDataVariants::Type::NAME) \
            mergeStreamsImpl(block, result.aggregates_pool, *result.NAME, result.NAME->data, nullptr, false);

        APPLY_FOR_AGGREGATED_VARIANTS(M)
    #undef M
        else if (result.type != AggregatedDataVariants::Type::without_key)
            throw Exception("Unknown aggregated data variant.", ErrorCodes::UNKNOWN_AGGREGATED_DATA_VARIANT);
    }

    if (isCancelled())
        return {};

    Block block;
    if (result.type == AggregatedDataVariants::Type::without_key || is_overflows)
        block = prepareBlockAndFillWithoutKey(result, final, is_overflows);
    else
        block = prepareBlockAndFillSingleLevel(result, final);
    /// NOTE: two-level data is not possible here - chooseAggregationMethod chooses only among single-level methods.

    if (!final)
    {
        /// Pass ownership of aggregate function states from result to ColumnAggregateFunction objects in the resulting block.
        result.aggregator = nullptr;
    }

    size_t rows = block.rows();
    size_t bytes = block.bytes();
    double elapsed_seconds = watch.elapsedSeconds();
    LOG_TRACE(log, std::fixed << std::setprecision(3)
        << "Merged partially aggregated blocks. "
        << rows << " rows, " << bytes / 1048576.0 << " MiB."
        << " in " << elapsed_seconds << " sec."
        << " (" << rows / elapsed_seconds << " rows/sec., " << bytes / elapsed_seconds / 1048576.0 << " MiB/sec.)");

    if (isCancelled())
        return {};

    block.info.bucket_num = bucket_num;
    return block;
}


template <typename Method>
void NO_INLINE Aggregator::convertBlockToTwoLevelImpl(
    Method & method,
    Arena * pool,
    ColumnRawPtrs & key_columns,
    StringRefs & keys,
    const Block & source,
    std::vector<Block> & destinations) const
{
    typename Method::State state;
    if constexpr (Method::low_cardinality_optimization)
        state.init(key_columns, aggregation_state_cache);
    else
        state.init(key_columns);

    size_t rows = source.rows();
    size_t columns = source.columns();

    /// Create a 'selector' that will contain bucket index for every row. It will be used to scatter rows to buckets.
    IColumn::Selector selector(rows);

    /// For every row.
    for (size_t i = 0; i < rows; ++i)
    {
        /// Obtain a key. Calculate bucket number from it.
        typename Method::Key key = state.getKey(key_columns, params.keys_size, i, key_sizes, keys, *pool);

        auto hash = method.data.hash(key);
        auto bucket = method.data.getBucketFromHash(hash);

        selector[i] = bucket;

        /// We don't need to store this key in pool.
        method.onExistingKey(key, keys, *pool);
    }

    size_t num_buckets = destinations.size();

    for (size_t column_idx = 0; column_idx < columns; ++column_idx)
    {
        const ColumnWithTypeAndName & src_col = source.getByPosition(column_idx);
        MutableColumns scattered_columns = src_col.column->scatter(num_buckets, selector);

        for (size_t bucket = 0, size = num_buckets; bucket < size; ++bucket)
        {
            if (!scattered_columns[bucket]->empty())
            {
                Block & dst = destinations[bucket];
                dst.info.bucket_num = bucket;
                dst.insert({std::move(scattered_columns[bucket]), src_col.type, src_col.name});
            }

            /** Inserted columns of type ColumnAggregateFunction will own states of aggregate functions
              *  by holding shared_ptr to source column. See ColumnAggregateFunction.h
              */
        }
    }
}


std::vector<Block> Aggregator::convertBlockToTwoLevel(const Block & block)
{
    if (!block)
        return {};

    AggregatedDataVariants data;

    StringRefs key(params.keys_size);
    ColumnRawPtrs key_columns(params.keys_size);

    /// Remember the columns we will work with
    for (size_t i = 0; i < params.keys_size; ++i)
        key_columns[i] = block.safeGetByPosition(i).column.get();

    AggregatedDataVariants::Type type = method_chosen;
    data.keys_size = params.keys_size;
    data.key_sizes = key_sizes;

#define M(NAME) \
    else if (type == AggregatedDataVariants::Type::NAME) \
        type = AggregatedDataVariants::Type::NAME ## _two_level;

    if (false) {}
    APPLY_FOR_VARIANTS_CONVERTIBLE_TO_TWO_LEVEL(M)
#undef M
    else
        throw Exception("Unknown aggregated data variant.", ErrorCodes::UNKNOWN_AGGREGATED_DATA_VARIANT);

    data.init(type);

    size_t num_buckets = 0;

#define M(NAME) \
    else if (data.type == AggregatedDataVariants::Type::NAME) \
        num_buckets = data.NAME->data.NUM_BUCKETS;

    if (false) {}
    APPLY_FOR_VARIANTS_TWO_LEVEL(M)
#undef M
    else
        throw Exception("Unknown aggregated data variant.", ErrorCodes::UNKNOWN_AGGREGATED_DATA_VARIANT);

    std::vector<Block> splitted_blocks(num_buckets);

#define M(NAME) \
    else if (data.type == AggregatedDataVariants::Type::NAME) \
        convertBlockToTwoLevelImpl(*data.NAME, data.aggregates_pool, \
            key_columns, key, block, splitted_blocks);

    if (false) {}
    APPLY_FOR_VARIANTS_TWO_LEVEL(M)
#undef M
    else
        throw Exception("Unknown aggregated data variant.", ErrorCodes::UNKNOWN_AGGREGATED_DATA_VARIANT);

    return splitted_blocks;
}


template <typename Method, typename Table>
void NO_INLINE Aggregator::destroyImpl(Table & table) const
{
    for (auto elem : table)
    {
        AggregateDataPtr & data = Method::getAggregateData(elem.second);

        /** If an exception (usually a lack of memory, the MemoryTracker throws) arose
          *  after inserting the key into a hash table, but before creating all states of aggregate functions,
          *  then data will be equal nullptr.
          */
        if (nullptr == data)
            continue;

        for (size_t i = 0; i < params.aggregates_size; ++i)
            if (!aggregate_functions[i]->isState())
                aggregate_functions[i]->destroy(data + offsets_of_aggregate_states[i]);

        data = nullptr;
    }
}


void Aggregator::destroyWithoutKey(AggregatedDataVariants & result) const
{
    AggregatedDataWithoutKey & res_data = result.without_key;

    if (nullptr != res_data)
    {
        for (size_t i = 0; i < params.aggregates_size; ++i)
            if (!aggregate_functions[i]->isState())
                aggregate_functions[i]->destroy(res_data + offsets_of_aggregate_states[i]);

        res_data = nullptr;
    }
}


void Aggregator::destroyAllAggregateStates(AggregatedDataVariants & result)
{
    if (result.size() == 0)
        return;

    LOG_TRACE(log, "Destroying aggregate states");

    /// In what data structure is the data aggregated?
    if (result.type == AggregatedDataVariants::Type::without_key || params.overflow_row)
        destroyWithoutKey(result);

#define M(NAME, IS_TWO_LEVEL) \
    else if (result.type == AggregatedDataVariants::Type::NAME) \
        destroyImpl<decltype(result.NAME)::element_type>(result.NAME->data);

    if (false) {}
    APPLY_FOR_AGGREGATED_VARIANTS(M)
#undef M
    else if (result.type != AggregatedDataVariants::Type::without_key)
        throw Exception("Unknown aggregated data variant.", ErrorCodes::UNKNOWN_AGGREGATED_DATA_VARIANT);
}


void Aggregator::setCancellationHook(const CancellationHook cancellation_hook)
{
    isCancelled = cancellation_hook;
}


}<|MERGE_RESOLUTION|>--- conflicted
+++ resolved
@@ -26,7 +26,6 @@
 #include <Interpreters/config_compile.h>
 #include <Columns/ColumnWithDictionary.h>
 #include <DataTypes/DataTypeWithDictionary.h>
-#include "Settings.h"
 
 #endif
 
@@ -103,10 +102,7 @@
     if (params.src_header)
     {
         for (size_t i = 0; i < params.keys_size; ++i)
-        {
-            auto col = params.src_header.safeGetByPosition(params.keys[i]).cloneEmpty();
-            res.insert(std::move(col));
-        }
+            res.insert(params.src_header.safeGetByPosition(params.keys[i]).cloneEmpty());
 
         for (size_t i = 0; i < params.aggregates_size; ++i)
         {
@@ -191,14 +187,10 @@
             all_aggregates_has_trivial_destructor = false;
     }
 
-<<<<<<< HEAD
-    method = chooseAggregationMethod();
+    method_chosen = chooseAggregationMethod();
     AggregationStateCache::Settings cache_settings;
     cache_settings.max_threads = params.max_threads;
-    aggregation_state_cache = AggregatedDataVariants::createCache(method, cache_settings);
-=======
-    method_chosen = chooseAggregationMethod();
->>>>>>> 182ec7d3
+    aggregation_state_cache = AggregatedDataVariants::createCache(method_chosen, cache_settings);
 }
 
 
@@ -507,8 +499,7 @@
     }
 
     /// If single string key - will use hash table with references to it. Strings itself are stored separately in Arena.
-<<<<<<< HEAD
-    if (params.keys_size == 1 && types_removed_nullable[0]->isString())
+    if (params.keys_size == 1 && isString(types_removed_nullable[0]))
     {
         if (has_low_cardinality)
             return AggregatedDataVariants::Type::low_cardinality_key_string;
@@ -516,20 +507,13 @@
             return AggregatedDataVariants::Type::key_string;
     }
 
-    if (params.keys_size == 1 && types_removed_nullable[0]->isFixedString())
+    if (params.keys_size == 1 && isFixedString(types_removed_nullable[0]))
     {
         if (has_low_cardinality)
             return AggregatedDataVariants::Type::low_cardinality_key_fixed_string;
         else
             return AggregatedDataVariants::Type::key_fixed_string;
     }
-=======
-    if (params.keys_size == 1 && isString(types_removed_nullable[0]))
-        return AggregatedDataVariants::Type::key_string;
-
-    if (params.keys_size == 1 && isFixedString(types_removed_nullable[0]))
-        return AggregatedDataVariants::Type::key_fixed_string;
->>>>>>> 182ec7d3
 
     return AggregatedDataVariants::Type::serialized;
 }
@@ -736,7 +720,7 @@
     /// How to perform the aggregation?
     if (result.empty())
     {
-        result.init(method);
+        result.init(method_chosen);
         result.keys_size = params.keys_size;
         result.key_sizes = key_sizes;
         LOG_TRACE(log, "Aggregation method: " << result.getMethodName());
@@ -812,24 +796,6 @@
 
     size_t rows = block.rows();
 
-<<<<<<< HEAD
-=======
-    /// How to perform the aggregation?
-    if (result.empty())
-    {
-        result.init(method_chosen);
-        result.keys_size = params.keys_size;
-        result.key_sizes = key_sizes;
-        LOG_TRACE(log, "Aggregation method: " << result.getMethodName());
-
-        if (params.compiler)
-            compileIfPossible(result.type);
-    }
-
-    if (isCancelled())
-        return true;
-
->>>>>>> 182ec7d3
     if ((params.overflow_row || result.type == AggregatedDataVariants::Type::without_key) && !result.without_key)
     {
         AggregateDataPtr place = result.aggregates_pool->alignedAlloc(total_size_of_aggregate_states, align_aggregate_states);
@@ -894,21 +860,14 @@
         /// When there is no dynamically compiled code.
         else
         {
-<<<<<<< HEAD
-            #define M(NAME, IS_TWO_LEVEL) \
-                else if (result.type == AggregatedDataVariants::Type::NAME) \
-                    executeImpl(*result.NAME, result.aggregates_pool, rows, key_columns, &aggregate_functions_instructions[0], \
-                        result.key_sizes, key, no_more_keys, overflow_row_ptr);
-=======
         #define M(NAME, IS_TWO_LEVEL) \
             else if (result.type == AggregatedDataVariants::Type::NAME) \
                 executeImpl(*result.NAME, result.aggregates_pool, rows, key_columns, aggregate_functions_instructions.data(), \
-                    key, no_more_keys, overflow_row_ptr);
->>>>>>> 182ec7d3
-
-                if (false) {}
-                APPLY_FOR_AGGREGATED_VARIANTS(M)
-            #undef M
+                     key, no_more_keys, overflow_row_ptr);
+
+            if (false) {}
+            APPLY_FOR_AGGREGATED_VARIANTS(M)
+        #undef M
         }
     }
 
@@ -1921,7 +1880,6 @@
             if (!variant->isTwoLevel())
                 variant->convertToTwoLevel();
 
-
     AggregatedDataVariantsPtr & first = non_empty_data[0];
 
     for (size_t i = 1, size = non_empty_data.size(); i < size; ++i)
