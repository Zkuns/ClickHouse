--- conflicted
+++ resolved
@@ -481,11 +481,8 @@
     extern const int UNABLE_TO_SKIP_UNUSED_SHARDS = 507;
     extern const int UNKNOWN_ACCESS_TYPE = 508;
     extern const int INVALID_GRANT = 509;
-<<<<<<< HEAD
-    extern const int UNKNOWN_PART_TYPE = 510;
-=======
     extern const int CACHE_DICTIONARY_UPDATE_FAIL = 510;
->>>>>>> 1ca4b7b8
+    extern const int UNKNOWN_PART_TYPE = 511;
 
     extern const int KEEPER_EXCEPTION = 999;
     extern const int POCO_EXCEPTION = 1000;
