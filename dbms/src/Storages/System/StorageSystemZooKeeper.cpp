--- conflicted
+++ resolved
@@ -99,22 +99,8 @@
 }
 
 
-<<<<<<< HEAD
-BlockInputStreams StorageSystemZooKeeper::read(
-    const Names & column_names,
-    const SelectQueryInfo & query_info,
-    const Context & context,
-    QueryProcessingStage::Enum processed_stage,
-    const size_t /*max_block_size*/,
-    const unsigned /*num_streams*/)
-{
-    check(column_names);
-    checkQueryProcessingStage(processed_stage, context);
-
-=======
 void StorageSystemZooKeeper::fillData(MutableColumns & res_columns, const Context & context, const SelectQueryInfo & query_info) const
 {
->>>>>>> 2ebe6beb
     String path = extractPath(query_info.query);
     if (path.empty())
         throw Exception("SELECT from system.zookeeper table must contain condition like path = 'path' in WHERE clause.");
