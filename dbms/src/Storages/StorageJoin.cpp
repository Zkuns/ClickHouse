#include <Storages/StorageJoin.h>
#include <Storages/StorageFactory.h>
#include <Interpreters/Join.h>
#include <Interpreters/Context.h>
#include <Parsers/ASTCreateQuery.h>
#include <Parsers/ASTSetQuery.h>
#include <Parsers/ASTIdentifier.h>
#include <Core/ColumnNumbers.h>
#include <DataStreams/IBlockInputStream.h>
#include <DataTypes/NestedUtils.h>
#include <Interpreters/joinDispatch.h>
#include <Interpreters/AnalyzedJoin.h>
#include <Common/assert_cast.h>
#include <Common/quoteString.h>

#include <Poco/String.h>    /// toLower
<<<<<<< HEAD
#include <filesystem>
=======
#include <Poco/File.h>
#include <Processors/Sources/SourceWithProgress.h>
#include <Processors/Pipe.h>
>>>>>>> 21270b58

namespace fs = std::filesystem;

namespace DB
{

namespace ErrorCodes
{
    extern const int UNSUPPORTED_JOIN_KEYS;
    extern const int NO_SUCH_COLUMN_IN_TABLE;
    extern const int INCOMPATIBLE_TYPE_OF_JOIN;
    extern const int NUMBER_OF_ARGUMENTS_DOESNT_MATCH;
    extern const int BAD_ARGUMENTS;
}

StorageJoin::StorageJoin(
    const String & relative_path_,
    const StorageID & table_id_,
    const Names & key_names_,
    bool use_nulls_,
    SizeLimits limits_,
    ASTTableJoin::Kind kind_,
    ASTTableJoin::Strictness strictness_,
    const ColumnsDescription & columns_,
    const ConstraintsDescription & constraints_,
    bool overwrite,
    const Context & context_)
    : StorageSetOrJoinBase{relative_path_, table_id_, columns_, constraints_, context_}
    , key_names(key_names_)
    , use_nulls(use_nulls_)
    , limits(limits_)
    , kind(kind_)
    , strictness(strictness_)
{
    for (const auto & key : key_names)
        if (!getColumns().hasPhysical(key))
            throw Exception{"Key column (" + key + ") does not exist in table declaration.", ErrorCodes::NO_SUCH_COLUMN_IN_TABLE};

    table_join = std::make_shared<AnalyzedJoin>(limits, use_nulls, kind, strictness, key_names);
    join = std::make_shared<Join>(table_join, getSampleBlock().sortColumns(), overwrite);
    restore();
}


void StorageJoin::truncate(const ASTPtr &, const Context &, TableStructureWriteLockHolder &)
{
    fs::remove_all(path);
    fs::create_directories(static_cast<fs::path>(path) / "tmp");

    increment = 0;
    join = std::make_shared<Join>(table_join, getSampleBlock().sortColumns());
}


HashJoinPtr StorageJoin::getJoin(std::shared_ptr<AnalyzedJoin> analyzed_join) const
{
    if (!analyzed_join->sameStrictnessAndKind(strictness, kind))
        throw Exception("Table " + getStorageID().getNameForLogs() + " has incompatible type of JOIN.", ErrorCodes::INCOMPATIBLE_TYPE_OF_JOIN);

    if ((analyzed_join->forceNullableRight() && !use_nulls) ||
        (!analyzed_join->forceNullableRight() && isLeftOrFull(analyzed_join->kind()) && use_nulls))
        throw Exception("Table " + getStorageID().getNameForLogs() + " needs the same join_use_nulls setting as present in LEFT or FULL JOIN.",
                        ErrorCodes::INCOMPATIBLE_TYPE_OF_JOIN);

    /// TODO: check key columns

    /// Some HACK to remove wrong names qualifiers: table.column -> column.
    analyzed_join->setRightKeys(key_names);

    HashJoinPtr join_clone = std::make_shared<Join>(analyzed_join, getSampleBlock().sortColumns());
    join_clone->reuseJoinedData(*join);
    return join_clone;
}


void StorageJoin::insertBlock(const Block & block) { join->addJoinedBlock(block); }
size_t StorageJoin::getSize() const { return join->getTotalRowCount(); }


void registerStorageJoin(StorageFactory & factory)
{
    auto creator_fn = [](const StorageFactory::Arguments & args)
    {
        /// Join(ANY, LEFT, k1, k2, ...)

        ASTs & engine_args = args.engine_args;

        auto & settings = args.context.getSettingsRef();

        auto join_use_nulls = settings.join_use_nulls;
        auto max_rows_in_join = settings.max_rows_in_join;
        auto max_bytes_in_join = settings.max_bytes_in_join;
        auto join_overflow_mode = settings.join_overflow_mode;
        auto join_any_take_last_row = settings.join_any_take_last_row;
        auto old_any_join = settings.any_join_distinct_right_table_keys;

        if (args.storage_def && args.storage_def->settings)
        {
            for (const auto & setting : args.storage_def->settings->changes)
            {
                if (setting.name == "join_use_nulls")
                    join_use_nulls.set(setting.value);
                else if (setting.name == "max_rows_in_join")
                    max_rows_in_join.set(setting.value);
                else if (setting.name == "max_bytes_in_join")
                    max_bytes_in_join.set(setting.value);
                else if (setting.name == "join_overflow_mode")
                    join_overflow_mode.set(setting.value);
                else if (setting.name == "join_any_take_last_row")
                    join_any_take_last_row.set(setting.value);
                else if (setting.name == "any_join_distinct_right_table_keys")
                    old_any_join.set(setting.value);
                else
                    throw Exception(
                        "Unknown setting " + setting.name + " for storage " + args.engine_name,
                        ErrorCodes::BAD_ARGUMENTS);
            }
        }

        if (engine_args.size() < 3)
            throw Exception(
                "Storage Join requires at least 3 parameters: Join(ANY|ALL|SEMI|ANTI, LEFT|INNER|RIGHT, keys...).",
                ErrorCodes::NUMBER_OF_ARGUMENTS_DOESNT_MATCH);

        ASTTableJoin::Strictness strictness = ASTTableJoin::Strictness::Unspecified;
        ASTTableJoin::Kind kind = ASTTableJoin::Kind::Comma;

        if (auto opt_strictness_id = tryGetIdentifierName(engine_args[0]))
        {
            const String strictness_str = Poco::toLower(*opt_strictness_id);

            if (strictness_str == "any")
            {
                if (old_any_join)
                    strictness = ASTTableJoin::Strictness::RightAny;
                else
                    strictness = ASTTableJoin::Strictness::Any;
            }
            else if (strictness_str == "all")
                strictness = ASTTableJoin::Strictness::All;
            else if (strictness_str == "semi")
                strictness = ASTTableJoin::Strictness::Semi;
            else if (strictness_str == "anti")
                strictness = ASTTableJoin::Strictness::Anti;
        }

        if (strictness == ASTTableJoin::Strictness::Unspecified)
            throw Exception("First parameter of storage Join must be ANY or ALL or SEMI or ANTI (without quotes).",
                            ErrorCodes::BAD_ARGUMENTS);

        if (auto opt_kind_id = tryGetIdentifierName(engine_args[1]))
        {
            const String kind_str = Poco::toLower(*opt_kind_id);

            if (kind_str == "left")
                kind = ASTTableJoin::Kind::Left;
            else if (kind_str == "inner")
                kind = ASTTableJoin::Kind::Inner;
            else if (kind_str == "right")
                kind = ASTTableJoin::Kind::Right;
            else if (kind_str == "full")
            {
                if (strictness == ASTTableJoin::Strictness::Any)
                    strictness = ASTTableJoin::Strictness::RightAny;
                kind = ASTTableJoin::Kind::Full;
            }
        }

        if (kind == ASTTableJoin::Kind::Comma)
            throw Exception("Second parameter of storage Join must be LEFT or INNER or RIGHT or FULL (without quotes).",
                            ErrorCodes::BAD_ARGUMENTS);

        Names key_names;
        key_names.reserve(engine_args.size() - 2);
        for (size_t i = 2, size = engine_args.size(); i < size; ++i)
        {
            auto opt_key = tryGetIdentifierName(engine_args[i]);
            if (!opt_key)
                throw Exception("Parameter №" + toString(i + 1) + " of storage Join don't look like column name.", ErrorCodes::BAD_ARGUMENTS);

            key_names.push_back(*opt_key);
        }

        return StorageJoin::create(
            args.relative_data_path,
            args.table_id,
            key_names,
            join_use_nulls,
            SizeLimits{max_rows_in_join, max_bytes_in_join, join_overflow_mode},
            kind,
            strictness,
            args.columns,
            args.constraints,
            join_any_take_last_row,
            args.context);
    };

    factory.registerStorage("Join", creator_fn, StorageFactory::StorageFeatures{ .supports_settings = true, });
}

template <typename T>
static const char * rawData(T & t)
{
    return reinterpret_cast<const char *>(&t);
}
template <typename T>
static size_t rawSize(T &)
{
    return sizeof(T);
}
template <>
const char * rawData(const StringRef & t)
{
    return t.data;
}
template <>
size_t rawSize(const StringRef & t)
{
    return t.size;
}

class JoinSource : public SourceWithProgress
{
public:
    JoinSource(const Join & parent_, UInt64 max_block_size_, Block sample_block_)
        : SourceWithProgress(sample_block_)
        , parent(parent_)
        , lock(parent.data->rwlock)
        , max_block_size(max_block_size_)
        , sample_block(std::move(sample_block_))
    {
        columns.resize(sample_block.columns());
        column_indices.resize(sample_block.columns());
        column_with_null.resize(sample_block.columns());
        for (size_t i = 0; i < sample_block.columns(); ++i)
        {
            auto & [_, type, name] = sample_block.getByPosition(i);
            if (parent.right_table_keys.has(name))
            {
                key_pos = i;
                column_with_null[i] = parent.right_table_keys.getByName(name).type->isNullable();
            }
            else
            {
                auto pos = parent.sample_block_with_columns_to_add.getPositionByName(name);
                column_indices[i] = pos;
                column_with_null[i] = !parent.sample_block_with_columns_to_add.getByPosition(pos).type->equals(*type);
            }
        }
    }

    String getName() const override { return "Join"; }

protected:
    Chunk generate() override
    {
        if (parent.data->blocks.empty())
            return {};

        Chunk chunk;
        if (!joinDispatch(parent.kind, parent.strictness, parent.data->maps,
                [&](auto kind, auto strictness, auto & map) { chunk = createChunk<kind, strictness>(map); }))
            throw Exception("Logical error: unknown JOIN strictness", ErrorCodes::LOGICAL_ERROR);
        return chunk;
    }

private:
    const Join & parent;
    std::shared_lock<std::shared_mutex> lock;
    UInt64 max_block_size;
    Block sample_block;

    ColumnNumbers column_indices;
    std::vector<bool> column_with_null;
    std::optional<size_t> key_pos;
    MutableColumns columns;

    std::unique_ptr<void, std::function<void(void *)>> position; /// type erasure


    template <ASTTableJoin::Kind KIND, ASTTableJoin::Strictness STRICTNESS, typename Maps>
    Chunk createChunk(const Maps & maps)
    {
        for (size_t i = 0; i < sample_block.columns(); ++i)
        {
            const auto & src_col = sample_block.safeGetByPosition(i);
            columns[i] = src_col.type->createColumn();
            if (column_with_null[i])
            {
                if (key_pos == i)
                {
                    // unwrap null key column
                    auto & nullable_col = assert_cast<ColumnNullable &>(*columns[i]);
                    columns[i] = nullable_col.getNestedColumnPtr()->assumeMutable();
                }
                else
                    // wrap non key column with null
                    columns[i] = makeNullable(std::move(columns[i]))->assumeMutable();
            }
        }

        size_t rows_added = 0;

        switch (parent.data->type)
        {
#define M(TYPE)                                           \
    case Join::Type::TYPE:                                \
        rows_added = fillColumns<KIND, STRICTNESS>(*maps.TYPE); \
        break;
            APPLY_FOR_JOIN_VARIANTS_LIMITED(M)
#undef M

            default:
                throw Exception("Unsupported JOIN keys in StorageJoin. Type: " + toString(static_cast<UInt32>(parent.data->type)),
                                ErrorCodes::UNSUPPORTED_JOIN_KEYS);
        }

        if (!rows_added)
            return {};

        Columns res_columns;
        res_columns.reserve(columns.size());

        for (size_t i = 0; i < columns.size(); ++i)
            if (column_with_null[i])
            {
                if (key_pos == i)
                    res_columns.emplace_back(makeNullable(std::move(columns[i])));
                else
                {
                    const auto & nullable_col = assert_cast<const ColumnNullable &>(*columns[i]);
                    res_columns.emplace_back(makeNullable(nullable_col.getNestedColumnPtr()));
                }
            }
            else
                res_columns.emplace_back(std::move(columns[i]));

        UInt64 num_rows = res_columns.at(0)->size();
        return Chunk(std::move(res_columns), num_rows);
    }

    template <ASTTableJoin::Kind KIND, ASTTableJoin::Strictness STRICTNESS, typename Map>
    size_t fillColumns(const Map & map)
    {
        size_t rows_added = 0;

        if (!position)
            position = decltype(position)(
                static_cast<void *>(new typename Map::const_iterator(map.begin())),
                [](void * ptr) { delete reinterpret_cast<typename Map::const_iterator *>(ptr); });

        auto & it = *reinterpret_cast<typename Map::const_iterator *>(position.get());
        auto end = map.end();

        for (; it != end; ++it)
        {
            if constexpr (STRICTNESS == ASTTableJoin::Strictness::RightAny)
            {
                fillOne<Map>(columns, column_indices, it, key_pos, rows_added);
            }
            else if constexpr (STRICTNESS == ASTTableJoin::Strictness::All)
            {
                fillAll<Map>(columns, column_indices, it, key_pos, rows_added);
            }
            else if constexpr (STRICTNESS == ASTTableJoin::Strictness::Any)
            {
                if constexpr (KIND == ASTTableJoin::Kind::Left || KIND == ASTTableJoin::Kind::Inner)
                    fillOne<Map>(columns, column_indices, it, key_pos, rows_added);
                else if constexpr (KIND == ASTTableJoin::Kind::Right)
                    fillAll<Map>(columns, column_indices, it, key_pos, rows_added);
            }
            else if constexpr (STRICTNESS == ASTTableJoin::Strictness::Semi)
            {
                if constexpr (KIND == ASTTableJoin::Kind::Left)
                    fillOne<Map>(columns, column_indices, it, key_pos, rows_added);
                else if constexpr (KIND == ASTTableJoin::Kind::Right)
                    fillAll<Map>(columns, column_indices, it, key_pos, rows_added);
            }
            else if constexpr (STRICTNESS == ASTTableJoin::Strictness::Anti)
            {
                if constexpr (KIND == ASTTableJoin::Kind::Left)
                    fillOne<Map>(columns, column_indices, it, key_pos, rows_added);
                else if constexpr (KIND == ASTTableJoin::Kind::Right)
                    fillAll<Map>(columns, column_indices, it, key_pos, rows_added);
            }
            else
                throw Exception("This JOIN is not implemented yet", ErrorCodes::NOT_IMPLEMENTED);

            if (rows_added >= max_block_size)
            {
                ++it;
                break;
            }
        }

        return rows_added;
    }

    template <typename Map>
    static void fillOne(MutableColumns & columns, const ColumnNumbers & column_indices, typename Map::const_iterator & it,
                        const std::optional<size_t> & key_pos, size_t & rows_added)
    {
        for (size_t j = 0; j < columns.size(); ++j)
            if (j == key_pos)
                columns[j]->insertData(rawData(it->getKey()), rawSize(it->getKey()));
            else
                columns[j]->insertFrom(*it->getMapped().block->getByPosition(column_indices[j]).column.get(), it->getMapped().row_num);
        ++rows_added;
    }

    template <typename Map>
    static void fillAll(MutableColumns & columns, const ColumnNumbers & column_indices, typename Map::const_iterator & it,
                        const std::optional<size_t> & key_pos, size_t & rows_added)
    {
        for (auto ref_it = it->getMapped().begin(); ref_it.ok(); ++ref_it)
        {
            for (size_t j = 0; j < columns.size(); ++j)
                if (j == key_pos)
                    columns[j]->insertData(rawData(it->getKey()), rawSize(it->getKey()));
                else
                    columns[j]->insertFrom(*ref_it->block->getByPosition(column_indices[j]).column.get(), ref_it->row_num);
            ++rows_added;
        }
    }
};


// TODO: multiple stream read and index read
Pipes StorageJoin::read(
    const Names & column_names,
    const SelectQueryInfo & /*query_info*/,
    const Context & /*context*/,
    QueryProcessingStage::Enum /*processed_stage*/,
    size_t max_block_size,
    unsigned /*num_streams*/)
{
    check(column_names);

    Pipes pipes;
    pipes.emplace_back(std::make_shared<JoinSource>(*join, max_block_size, getSampleBlockForColumns(column_names)));

    return pipes;
}

}<|MERGE_RESOLUTION|>--- conflicted
+++ resolved
@@ -12,15 +12,12 @@
 #include <Interpreters/AnalyzedJoin.h>
 #include <Common/assert_cast.h>
 #include <Common/quoteString.h>
-
-#include <Poco/String.h>    /// toLower
-<<<<<<< HEAD
-#include <filesystem>
-=======
-#include <Poco/File.h>
 #include <Processors/Sources/SourceWithProgress.h>
 #include <Processors/Pipe.h>
->>>>>>> 21270b58
+
+#include <Poco/String.h>    /// toLower
+#include <filesystem>
+
 
 namespace fs = std::filesystem;
 
