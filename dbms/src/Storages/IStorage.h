--- conflicted
+++ resolved
@@ -330,8 +330,6 @@
     /// Returns additional columns that need to be read for FINAL to work.
     virtual Names getColumnsRequiredForFinal() const { return {}; }
 
-<<<<<<< HEAD
-=======
     /// Returns names of primary key + secondary sorting columns
     virtual Names getSortingKeyColumns() const { return {}; }
 
@@ -341,7 +339,6 @@
     /// Returns false even for non-existent non-virtual columns.
     virtual bool isVirtualColumn(const String & /* column_name */) const { return false; }
 
->>>>>>> 70159fb1
 private:
     /// You always need to take the next three locks in this order.
 
