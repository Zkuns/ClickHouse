--- conflicted
+++ resolved
@@ -76,13 +76,8 @@
     total_time = (datetime.now() - start_time).total_seconds()
 
     # Normalize randomized database names in stdout, stderr files.
-<<<<<<< HEAD
-    os.system("LC_ALL=C LC_CTYPE=C LANG=C sed -i -e 's/{test_db}/default/g' {file}".format(test_db=args.database, file=stdout_file))
-    os.system("LC_ALL=C LC_CTYPE=C LANG=C sed -i -e 's/{test_db}/default/g' {file}".format(test_db=args.database, file=stderr_file))
-=======
     os.system("LC_ALL=C sed -i -e 's/{test_db}/default/g' {file}".format(test_db=args.database, file=stdout_file))
     os.system("LC_ALL=C sed -i -e 's/{test_db}/default/g' {file}".format(test_db=args.database, file=stderr_file))
->>>>>>> aab320d6
 
     stdout = open(stdout_file, 'r').read() if os.path.exists(stdout_file) else ''
     stdout = unicode(stdout, errors='replace', encoding='utf-8')
